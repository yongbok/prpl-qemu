#include "hw/hw.h"
#include "hw/boards.h"

#include "cpu.h"

static void save_tc(QEMUFile *f, TCState *tc)
{
    int i;

    /* Save active TC */
    for(i = 0; i < 32; i++)
        qemu_put_betls(f, &tc->gpr[i]);
    qemu_put_betls(f, &tc->PC);
    for(i = 0; i < MIPS_DSP_ACC; i++)
        qemu_put_betls(f, &tc->HI[i]);
    for(i = 0; i < MIPS_DSP_ACC; i++)
        qemu_put_betls(f, &tc->LO[i]);
    for(i = 0; i < MIPS_DSP_ACC; i++)
        qemu_put_betls(f, &tc->ACX[i]);
    qemu_put_betls(f, &tc->DSPControl);
    qemu_put_sbe32s(f, &tc->CP0_TCStatus);
    qemu_put_sbe32s(f, &tc->CP0_TCBind);
    qemu_put_betls(f, &tc->CP0_TCHalt);
    qemu_put_betls(f, &tc->CP0_TCContext);
    qemu_put_betls(f, &tc->CP0_TCSchedule);
    qemu_put_betls(f, &tc->CP0_TCScheFBack);
    qemu_put_sbe32s(f, &tc->CP0_Debug_tcstatus);
    qemu_put_betls(f, &tc->CP0_UserLocal);
}

static void save_fpu(QEMUFile *f, CPUMIPSFPUContext *fpu)
{
    int i;

    for(i = 0; i < 32; i++)
        qemu_put_be64s(f, &fpu->fpr[i].d);
    qemu_put_s8s(f, &fpu->fp_status.float_detect_tininess);
    qemu_put_s8s(f, &fpu->fp_status.float_rounding_mode);
    qemu_put_s8s(f, &fpu->fp_status.float_exception_flags);
    qemu_put_be32s(f, &fpu->fcr0);
    qemu_put_be32s(f, &fpu->fcr31);
}

void cpu_save(QEMUFile *f, void *opaque)
{
    CPUMIPSState *env = opaque;
    int i;

    /* Save active TC */
    save_tc(f, &env->active_tc);

    /* Save active FPU */
    save_fpu(f, &env->active_fpu);

    /* Save MVP */
    qemu_put_sbe32s(f, &env->mvp->CP0_MVPControl);
    qemu_put_sbe32s(f, &env->mvp->CP0_MVPConf0);
    qemu_put_sbe32s(f, &env->mvp->CP0_MVPConf1);

    /* Save TLB */
    qemu_put_be32s(f, &env->tlb->nb_tlb);
    qemu_put_be32s(f, &env->tlb->tlb_in_use);
    for(i = 0; i < MIPS_TLB_MAX; i++) {
        uint16_t flags = ((env->tlb->mmu.r4k.tlb[i].EHINV << 15) |
                          (env->tlb->mmu.r4k.tlb[i].RI1 << 14) |
                          (env->tlb->mmu.r4k.tlb[i].RI0 << 13) |
                          (env->tlb->mmu.r4k.tlb[i].XI1 << 12) |
                          (env->tlb->mmu.r4k.tlb[i].XI0 << 11) |
                          (env->tlb->mmu.r4k.tlb[i].G << 10) |
                          (env->tlb->mmu.r4k.tlb[i].C0 << 7) |
                          (env->tlb->mmu.r4k.tlb[i].C1 << 4) |
                          (env->tlb->mmu.r4k.tlb[i].V0 << 3) |
                          (env->tlb->mmu.r4k.tlb[i].V1 << 2) |
                          (env->tlb->mmu.r4k.tlb[i].D0 << 1) |
                          (env->tlb->mmu.r4k.tlb[i].D1 << 0));
        uint8_t asid;

        qemu_put_betls(f, &env->tlb->mmu.r4k.tlb[i].VPN);
        qemu_put_be32s(f, &env->tlb->mmu.r4k.tlb[i].PageMask);
        asid = env->tlb->mmu.r4k.tlb[i].ASID;
        qemu_put_8s(f, &asid);
        qemu_put_be16s(f, &flags);
        qemu_put_be64s(f, &env->tlb->mmu.r4k.tlb[i].PFN[0]);
        qemu_put_be64s(f, &env->tlb->mmu.r4k.tlb[i].PFN[1]);
    }

    /* Save CPU metastate */
    qemu_put_be32s(f, &env->current_tc);
    qemu_put_be32s(f, &env->current_fpu);
    qemu_put_sbe32s(f, &env->error_code);
    qemu_put_be32s(f, &env->hflags);
    qemu_put_betls(f, &env->btarget);
    i = env->bcond;
    qemu_put_sbe32s(f, &i);

    /* Save remaining CP1 registers */
    qemu_put_sbe32s(f, &env->CP0_Index);
    qemu_put_sbe32s(f, &env->CP0_Random);
    qemu_put_sbe32s(f, &env->CP0_VPEControl);
    qemu_put_sbe32s(f, &env->CP0_VPEConf0);
    qemu_put_sbe32s(f, &env->CP0_VPEConf1);
    qemu_put_betls(f, &env->CP0_YQMask);
    qemu_put_betls(f, &env->CP0_VPESchedule);
    qemu_put_betls(f, &env->CP0_VPEScheFBack);
    qemu_put_sbe32s(f, &env->CP0_VPEOpt);
    qemu_put_be64s(f, &env->CP0_EntryLo0);
    qemu_put_be64s(f, &env->CP0_EntryLo1);
    qemu_put_betls(f, &env->CP0_Context);
    qemu_put_sbe32s(f, &env->CP0_PageMask);
    qemu_put_sbe32s(f, &env->CP0_PageGrain);
    qemu_put_betls(f, &env->CP0_PWBase);
    qemu_put_betls(f, &env->CP0_PWField);
    qemu_put_betls(f, &env->CP0_PWSize);
    qemu_put_sbe32s(f, &env->CP0_Wired);
    qemu_put_sbe32s(f, &env->CP0_PWCtl);
    qemu_put_sbe32s(f, &env->CP0_SRSConf0);
    qemu_put_sbe32s(f, &env->CP0_SRSConf1);
    qemu_put_sbe32s(f, &env->CP0_SRSConf2);
    qemu_put_sbe32s(f, &env->CP0_SRSConf3);
    qemu_put_sbe32s(f, &env->CP0_SRSConf4);
    qemu_put_sbe32s(f, &env->CP0_HWREna);
    qemu_put_betls(f, &env->CP0_BadVAddr);
    qemu_put_be32s(f, &env->CP0_BadInstr);
    qemu_put_be32s(f, &env->CP0_BadInstrP);
    qemu_put_sbe32s(f, &env->CP0_Count);
    qemu_put_betls(f, &env->CP0_EntryHi);
    qemu_put_sbe32s(f, &env->CP0_Compare);
    qemu_put_sbe32s(f, &env->CP0_Status);
    qemu_put_sbe32s(f, &env->CP0_IntCtl);
    qemu_put_sbe32s(f, &env->CP0_SRSCtl);
    qemu_put_sbe32s(f, &env->CP0_SRSMap);
    qemu_put_sbe32s(f, &env->CP0_Cause);
    qemu_put_betls(f, &env->CP0_EPC);
    qemu_put_sbe32s(f, &env->CP0_PRid);
    qemu_put_sbe32s(f, &env->CP0_EBase);
    qemu_put_sbe32s(f, &env->CP0_Config0);
    qemu_put_sbe32s(f, &env->CP0_Config1);
    qemu_put_sbe32s(f, &env->CP0_Config2);
    qemu_put_sbe32s(f, &env->CP0_Config3);
    qemu_put_sbe32s(f, &env->CP0_Config6);
    qemu_put_sbe32s(f, &env->CP0_Config7);
    for (i = 0; i < MIPS_MAAR_MAX; i++) {
        qemu_put_be64s(f, &env->CP0_MAAR[i]);
    }
    qemu_put_sbe32s(f, &env->CP0_MAARI);
    qemu_put_be64s(f, &env->lladdr);
    for(i = 0; i < 8; i++)
        qemu_put_betls(f, &env->CP0_WatchLo[i]);
    for(i = 0; i < 8; i++)
        qemu_put_sbe32s(f, &env->CP0_WatchHi[i]);
    qemu_put_betls(f, &env->CP0_XContext);
    qemu_put_sbe32s(f, &env->CP0_Framemask);
    qemu_put_sbe32s(f, &env->CP0_Debug);
    qemu_put_betls(f, &env->CP0_DEPC);
    qemu_put_sbe32s(f, &env->CP0_Performance0);
    qemu_put_be64s(f, &env->CP0_TagLo);
    qemu_put_sbe32s(f, &env->CP0_DataLo);
    qemu_put_sbe32s(f, &env->CP0_TagHi);
    qemu_put_sbe32s(f, &env->CP0_DataHi);
    qemu_put_betls(f, &env->CP0_ErrorEPC);
    qemu_put_sbe32s(f, &env->CP0_DESAVE);
    for (i = 0; i < MIPS_KSCRATCH_NUM; i++) {
        qemu_put_betls(f, &env->CP0_KScratch[i]);
    }

    /* Save inactive TC state */
    for (i = 0; i < MIPS_SHADOW_SET_MAX; i++)
        save_tc(f, &env->tcs[i]);
    for (i = 0; i < MIPS_FPU_MAX; i++)
        save_fpu(f, &env->fpus[i]);
}

static void load_tc(QEMUFile *f, TCState *tc, int version_id)
{
    int i;

    /* Save active TC */
    for(i = 0; i < 32; i++)
        qemu_get_betls(f, &tc->gpr[i]);
    qemu_get_betls(f, &tc->PC);
    for(i = 0; i < MIPS_DSP_ACC; i++)
        qemu_get_betls(f, &tc->HI[i]);
    for(i = 0; i < MIPS_DSP_ACC; i++)
        qemu_get_betls(f, &tc->LO[i]);
    for(i = 0; i < MIPS_DSP_ACC; i++)
        qemu_get_betls(f, &tc->ACX[i]);
    qemu_get_betls(f, &tc->DSPControl);
    qemu_get_sbe32s(f, &tc->CP0_TCStatus);
    qemu_get_sbe32s(f, &tc->CP0_TCBind);
    qemu_get_betls(f, &tc->CP0_TCHalt);
    qemu_get_betls(f, &tc->CP0_TCContext);
    qemu_get_betls(f, &tc->CP0_TCSchedule);
    qemu_get_betls(f, &tc->CP0_TCScheFBack);
    qemu_get_sbe32s(f, &tc->CP0_Debug_tcstatus);
    if (version_id >= 4) {
        qemu_get_betls(f, &tc->CP0_UserLocal);
    }
}

static void load_fpu(QEMUFile *f, CPUMIPSFPUContext *fpu)
{
    int i;

    for(i = 0; i < 32; i++)
        qemu_get_be64s(f, &fpu->fpr[i].d);
    qemu_get_s8s(f, &fpu->fp_status.float_detect_tininess);
    qemu_get_s8s(f, &fpu->fp_status.float_rounding_mode);
    qemu_get_s8s(f, &fpu->fp_status.float_exception_flags);
    qemu_get_be32s(f, &fpu->fcr0);
    qemu_get_be32s(f, &fpu->fcr31);
}

int cpu_load(QEMUFile *f, void *opaque, int version_id)
{
    CPUMIPSState *env = opaque;
    MIPSCPU *cpu = mips_env_get_cpu(env);
    int i;

    if (version_id < 3) {
        return -EINVAL;
    }

    /* Load active TC */
    load_tc(f, &env->active_tc, version_id);

    /* Load active FPU */
    load_fpu(f, &env->active_fpu);

    /* Load MVP */
    qemu_get_sbe32s(f, &env->mvp->CP0_MVPControl);
    qemu_get_sbe32s(f, &env->mvp->CP0_MVPConf0);
    qemu_get_sbe32s(f, &env->mvp->CP0_MVPConf1);

    /* Load TLB */
    qemu_get_be32s(f, &env->tlb->nb_tlb);
    qemu_get_be32s(f, &env->tlb->tlb_in_use);
    for(i = 0; i < MIPS_TLB_MAX; i++) {
        uint16_t flags;
        uint8_t asid;

        qemu_get_betls(f, &env->tlb->mmu.r4k.tlb[i].VPN);
        qemu_get_be32s(f, &env->tlb->mmu.r4k.tlb[i].PageMask);
        qemu_get_8s(f, &asid);
        env->tlb->mmu.r4k.tlb[i].ASID = asid;
        qemu_get_be16s(f, &flags);
        env->tlb->mmu.r4k.tlb[i].G = (flags >> 10) & 1;
        env->tlb->mmu.r4k.tlb[i].C0 = (flags >> 7) & 3;
        env->tlb->mmu.r4k.tlb[i].C1 = (flags >> 4) & 3;
        env->tlb->mmu.r4k.tlb[i].V0 = (flags >> 3) & 1;
        env->tlb->mmu.r4k.tlb[i].V1 = (flags >> 2) & 1;
        env->tlb->mmu.r4k.tlb[i].D0 = (flags >> 1) & 1;
        env->tlb->mmu.r4k.tlb[i].D1 = (flags >> 0) & 1;
<<<<<<< HEAD
        qemu_get_be64s(f, &env->tlb->mmu.r4k.tlb[i].PFN[0]);
        qemu_get_be64s(f, &env->tlb->mmu.r4k.tlb[i].PFN[1]);
=======
        if (version_id >= 5) {
            env->tlb->mmu.r4k.tlb[i].EHINV = (flags >> 15) & 1;
            env->tlb->mmu.r4k.tlb[i].RI1 = (flags >> 14) & 1;
            env->tlb->mmu.r4k.tlb[i].RI0 = (flags >> 13) & 1;
            env->tlb->mmu.r4k.tlb[i].XI1 = (flags >> 12) & 1;
            env->tlb->mmu.r4k.tlb[i].XI0 = (flags >> 11) & 1;
        }
        qemu_get_betls(f, &env->tlb->mmu.r4k.tlb[i].PFN[0]);
        qemu_get_betls(f, &env->tlb->mmu.r4k.tlb[i].PFN[1]);
>>>>>>> e0d0041e
    }

    /* Load CPU metastate */
    qemu_get_be32s(f, &env->current_tc);
    qemu_get_be32s(f, &env->current_fpu);
    qemu_get_sbe32s(f, &env->error_code);
    qemu_get_be32s(f, &env->hflags);
    qemu_get_betls(f, &env->btarget);
    qemu_get_sbe32s(f, &i);
    env->bcond = i;

    /* Load remaining CP1 registers */
    qemu_get_sbe32s(f, &env->CP0_Index);
    qemu_get_sbe32s(f, &env->CP0_Random);
    qemu_get_sbe32s(f, &env->CP0_VPEControl);
    qemu_get_sbe32s(f, &env->CP0_VPEConf0);
    qemu_get_sbe32s(f, &env->CP0_VPEConf1);
    qemu_get_betls(f, &env->CP0_YQMask);
    qemu_get_betls(f, &env->CP0_VPESchedule);
    qemu_get_betls(f, &env->CP0_VPEScheFBack);
    qemu_get_sbe32s(f, &env->CP0_VPEOpt);
    qemu_get_be64s(f, &env->CP0_EntryLo0);
    qemu_get_be64s(f, &env->CP0_EntryLo1);
    qemu_get_betls(f, &env->CP0_Context);
    qemu_get_sbe32s(f, &env->CP0_PageMask);
    qemu_get_sbe32s(f, &env->CP0_PageGrain);
    qemu_get_betls(f, &env->CP0_PWBase);
    qemu_get_betls(f, &env->CP0_PWField);
    qemu_get_betls(f, &env->CP0_PWSize);
    qemu_get_sbe32s(f, &env->CP0_Wired);
    qemu_get_sbe32s(f, &env->CP0_PWCtl);
    qemu_get_sbe32s(f, &env->CP0_SRSConf0);
    qemu_get_sbe32s(f, &env->CP0_SRSConf1);
    qemu_get_sbe32s(f, &env->CP0_SRSConf2);
    qemu_get_sbe32s(f, &env->CP0_SRSConf3);
    qemu_get_sbe32s(f, &env->CP0_SRSConf4);
    qemu_get_sbe32s(f, &env->CP0_HWREna);
    qemu_get_betls(f, &env->CP0_BadVAddr);
    qemu_get_sbe32s(f, &env->CP0_Count);
    qemu_get_betls(f, &env->CP0_EntryHi);
    qemu_get_sbe32s(f, &env->CP0_Compare);
    qemu_get_sbe32s(f, &env->CP0_Status);
    qemu_get_sbe32s(f, &env->CP0_IntCtl);
    qemu_get_sbe32s(f, &env->CP0_SRSCtl);
    qemu_get_sbe32s(f, &env->CP0_SRSMap);
    qemu_get_sbe32s(f, &env->CP0_Cause);
    qemu_get_betls(f, &env->CP0_EPC);
    qemu_get_sbe32s(f, &env->CP0_PRid);
    qemu_get_sbe32s(f, &env->CP0_EBase);
    qemu_get_sbe32s(f, &env->CP0_Config0);
    qemu_get_sbe32s(f, &env->CP0_Config1);
    qemu_get_sbe32s(f, &env->CP0_Config2);
    qemu_get_sbe32s(f, &env->CP0_Config3);
    qemu_get_sbe32s(f, &env->CP0_Config6);
    qemu_get_sbe32s(f, &env->CP0_Config7);
    for (i = 0; i < MIPS_MAAR_MAX; i++) {
        qemu_get_be64s(f, &env->CP0_MAAR[i]);
    }
    qemu_get_sbe32s(f, &env->CP0_MAARI);
    qemu_get_be64s(f, &env->lladdr);
    for(i = 0; i < 8; i++)
        qemu_get_betls(f, &env->CP0_WatchLo[i]);
    for(i = 0; i < 8; i++)
        qemu_get_sbe32s(f, &env->CP0_WatchHi[i]);
    qemu_get_betls(f, &env->CP0_XContext);
    qemu_get_sbe32s(f, &env->CP0_Framemask);
    qemu_get_sbe32s(f, &env->CP0_Debug);
    qemu_get_betls(f, &env->CP0_DEPC);
    qemu_get_sbe32s(f, &env->CP0_Performance0);
    qemu_get_be64s(f, &env->CP0_TagLo);
    qemu_get_sbe32s(f, &env->CP0_DataLo);
    qemu_get_sbe32s(f, &env->CP0_TagHi);
    qemu_get_sbe32s(f, &env->CP0_DataHi);
    qemu_get_betls(f, &env->CP0_ErrorEPC);
    qemu_get_sbe32s(f, &env->CP0_DESAVE);
    if (version_id >= 5) {
        qemu_get_be32s(f, &env->CP0_BadInstr);
        qemu_get_be32s(f, &env->CP0_BadInstrP);
        for (i = 0; i < MIPS_KSCRATCH_NUM; i++) {
            qemu_get_betls(f, &env->CP0_KScratch[i]);
        }
    }

    /* Load inactive TC state */
    for (i = 0; i < MIPS_SHADOW_SET_MAX; i++) {
        load_tc(f, &env->tcs[i], version_id);
    }
    for (i = 0; i < MIPS_FPU_MAX; i++)
        load_fpu(f, &env->fpus[i]);

    /* XXX: ensure compatibility for halted bit ? */
    tlb_flush(CPU(cpu), 1);
    return 0;
}<|MERGE_RESOLUTION|>--- conflicted
+++ resolved
@@ -250,10 +250,6 @@
         env->tlb->mmu.r4k.tlb[i].V1 = (flags >> 2) & 1;
         env->tlb->mmu.r4k.tlb[i].D0 = (flags >> 1) & 1;
         env->tlb->mmu.r4k.tlb[i].D1 = (flags >> 0) & 1;
-<<<<<<< HEAD
-        qemu_get_be64s(f, &env->tlb->mmu.r4k.tlb[i].PFN[0]);
-        qemu_get_be64s(f, &env->tlb->mmu.r4k.tlb[i].PFN[1]);
-=======
         if (version_id >= 5) {
             env->tlb->mmu.r4k.tlb[i].EHINV = (flags >> 15) & 1;
             env->tlb->mmu.r4k.tlb[i].RI1 = (flags >> 14) & 1;
@@ -261,9 +257,8 @@
             env->tlb->mmu.r4k.tlb[i].XI1 = (flags >> 12) & 1;
             env->tlb->mmu.r4k.tlb[i].XI0 = (flags >> 11) & 1;
         }
-        qemu_get_betls(f, &env->tlb->mmu.r4k.tlb[i].PFN[0]);
-        qemu_get_betls(f, &env->tlb->mmu.r4k.tlb[i].PFN[1]);
->>>>>>> e0d0041e
+        qemu_get_be64s(f, &env->tlb->mmu.r4k.tlb[i].PFN[0]);
+        qemu_get_be64s(f, &env->tlb->mmu.r4k.tlb[i].PFN[1]);
     }
 
     /* Load CPU metastate */
