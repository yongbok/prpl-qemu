/*
 *  MIPS emulation helpers for qemu.
 *
 *  Copyright (c) 2004-2005 Jocelyn Mayer
 *
 * This library is free software; you can redistribute it and/or
 * modify it under the terms of the GNU Lesser General Public
 * License as published by the Free Software Foundation; either
 * version 2 of the License, or (at your option) any later version.
 *
 * This library is distributed in the hope that it will be useful,
 * but WITHOUT ANY WARRANTY; without even the implied warranty of
 * MERCHANTABILITY or FITNESS FOR A PARTICULAR PURPOSE.  See the GNU
 * Lesser General Public License for more details.
 *
 * You should have received a copy of the GNU Lesser General Public
 * License along with this library; if not, see <http://www.gnu.org/licenses/>.
 */
#include <stdlib.h>
#include "cpu.h"
#include "qemu/host-utils.h"
#include "exec/helper-proto.h"
#include "exec/cpu_ldst.h"
#include "sysemu/kvm.h"

#ifndef CONFIG_USER_ONLY
static inline void cpu_mips_tlb_flush (CPUMIPSState *env, int flush_global);
#endif

/*****************************************************************************/
/* Exceptions processing helpers */

static inline void QEMU_NORETURN do_raise_exception_err(CPUMIPSState *env,
                                                        uint32_t exception,
                                                        int error_code,
                                                        uintptr_t pc)
{
    CPUState *cs = CPU(mips_env_get_cpu(env));

    if (exception < EXCP_SC) {
        qemu_log("%s: %d %d\n", __func__, exception, error_code);
    }
    cs->exception_index = exception;
    env->error_code = error_code;

    if (pc) {
        /* now we have a real cpu fault */
        cpu_restore_state(cs, pc);
    }

    cpu_loop_exit(cs);
}

static inline void QEMU_NORETURN do_raise_exception(CPUMIPSState *env,
                                                    uint32_t exception,
                                                    uintptr_t pc)
{
    do_raise_exception_err(env, exception, 0, pc);
}

void helper_raise_exception_err(CPUMIPSState *env, uint32_t exception,
                                int error_code)
{
    do_raise_exception_err(env, exception, error_code, 0);
}

void helper_raise_exception(CPUMIPSState *env, uint32_t exception)
{
    do_raise_exception(env, exception, 0);
}

#if defined(CONFIG_USER_ONLY)
#define HELPER_LD(name, insn, type)                                     \
static inline type do_##name(CPUMIPSState *env, target_ulong addr,      \
                             int mem_idx)                               \
{                                                                       \
    return (type) insn##_raw(addr);                                     \
}
#else
#define HELPER_LD(name, insn, type)                                     \
static inline type do_##name(CPUMIPSState *env, target_ulong addr,      \
                             int mem_idx)                               \
{                                                                       \
    switch (mem_idx)                                                    \
    {                                                                   \
    case 0: return (type) cpu_##insn##_kernel(env, addr); break;        \
    case 1: return (type) cpu_##insn##_super(env, addr); break;         \
    default:                                                            \
    case 2: return (type) cpu_##insn##_user(env, addr); break;          \
    }                                                                   \
}
#endif
HELPER_LD(lbu, ldub, uint8_t)
HELPER_LD(lhu, lduw, uint16_t)
HELPER_LD(lw, ldl, int32_t)
HELPER_LD(ld, ldq, int64_t)
#undef HELPER_LD

#if defined(CONFIG_USER_ONLY)
#define HELPER_ST(name, insn, type)                                     \
static inline void do_##name(CPUMIPSState *env, target_ulong addr,      \
                             type val, int mem_idx)                     \
{                                                                       \
    insn##_raw(addr, val);                                              \
}
#else
#define HELPER_ST(name, insn, type)                                     \
static inline void do_##name(CPUMIPSState *env, target_ulong addr,      \
                             type val, int mem_idx)                     \
{                                                                       \
    switch (mem_idx)                                                    \
    {                                                                   \
    case 0: cpu_##insn##_kernel(env, addr, val); break;                 \
    case 1: cpu_##insn##_super(env, addr, val); break;                  \
    default:                                                            \
    case 2: cpu_##insn##_user(env, addr, val); break;                   \
    }                                                                   \
}
#endif
HELPER_ST(sb, stb, uint8_t)
HELPER_ST(sh, stw, uint16_t)
HELPER_ST(sw, stl, uint32_t)
HELPER_ST(sd, stq, uint64_t)
#undef HELPER_ST

target_ulong helper_clo (target_ulong arg1)
{
    return clo32(arg1);
}

target_ulong helper_clz (target_ulong arg1)
{
    return clz32(arg1);
}

#if defined(TARGET_MIPS64)
target_ulong helper_dclo (target_ulong arg1)
{
    return clo64(arg1);
}

target_ulong helper_dclz (target_ulong arg1)
{
    return clz64(arg1);
}
#endif /* TARGET_MIPS64 */

/* 64 bits arithmetic for 32 bits hosts */
static inline uint64_t get_HILO(CPUMIPSState *env)
{
    return ((uint64_t)(env->active_tc.HI[0]) << 32) | (uint32_t)env->active_tc.LO[0];
}

static inline target_ulong set_HIT0_LO(CPUMIPSState *env, uint64_t HILO)
{
    target_ulong tmp;
    env->active_tc.LO[0] = (int32_t)(HILO & 0xFFFFFFFF);
    tmp = env->active_tc.HI[0] = (int32_t)(HILO >> 32);
    return tmp;
}

static inline target_ulong set_HI_LOT0(CPUMIPSState *env, uint64_t HILO)
{
    target_ulong tmp = env->active_tc.LO[0] = (int32_t)(HILO & 0xFFFFFFFF);
    env->active_tc.HI[0] = (int32_t)(HILO >> 32);
    return tmp;
}

/* Multiplication variants of the vr54xx. */
target_ulong helper_muls(CPUMIPSState *env, target_ulong arg1,
                         target_ulong arg2)
{
    return set_HI_LOT0(env, 0 - ((int64_t)(int32_t)arg1 *
                                 (int64_t)(int32_t)arg2));
}

target_ulong helper_mulsu(CPUMIPSState *env, target_ulong arg1,
                          target_ulong arg2)
{
    return set_HI_LOT0(env, 0 - (uint64_t)(uint32_t)arg1 *
                       (uint64_t)(uint32_t)arg2);
}

target_ulong helper_macc(CPUMIPSState *env, target_ulong arg1,
                         target_ulong arg2)
{
    return set_HI_LOT0(env, (int64_t)get_HILO(env) + (int64_t)(int32_t)arg1 *
                       (int64_t)(int32_t)arg2);
}

target_ulong helper_macchi(CPUMIPSState *env, target_ulong arg1,
                           target_ulong arg2)
{
    return set_HIT0_LO(env, (int64_t)get_HILO(env) + (int64_t)(int32_t)arg1 *
                       (int64_t)(int32_t)arg2);
}

target_ulong helper_maccu(CPUMIPSState *env, target_ulong arg1,
                          target_ulong arg2)
{
    return set_HI_LOT0(env, (uint64_t)get_HILO(env) +
                       (uint64_t)(uint32_t)arg1 * (uint64_t)(uint32_t)arg2);
}

target_ulong helper_macchiu(CPUMIPSState *env, target_ulong arg1,
                            target_ulong arg2)
{
    return set_HIT0_LO(env, (uint64_t)get_HILO(env) +
                       (uint64_t)(uint32_t)arg1 * (uint64_t)(uint32_t)arg2);
}

target_ulong helper_msac(CPUMIPSState *env, target_ulong arg1,
                         target_ulong arg2)
{
    return set_HI_LOT0(env, (int64_t)get_HILO(env) - (int64_t)(int32_t)arg1 *
                       (int64_t)(int32_t)arg2);
}

target_ulong helper_msachi(CPUMIPSState *env, target_ulong arg1,
                           target_ulong arg2)
{
    return set_HIT0_LO(env, (int64_t)get_HILO(env) - (int64_t)(int32_t)arg1 *
                       (int64_t)(int32_t)arg2);
}

target_ulong helper_msacu(CPUMIPSState *env, target_ulong arg1,
                          target_ulong arg2)
{
    return set_HI_LOT0(env, (uint64_t)get_HILO(env) -
                       (uint64_t)(uint32_t)arg1 * (uint64_t)(uint32_t)arg2);
}

target_ulong helper_msachiu(CPUMIPSState *env, target_ulong arg1,
                            target_ulong arg2)
{
    return set_HIT0_LO(env, (uint64_t)get_HILO(env) -
                       (uint64_t)(uint32_t)arg1 * (uint64_t)(uint32_t)arg2);
}

target_ulong helper_mulhi(CPUMIPSState *env, target_ulong arg1,
                          target_ulong arg2)
{
    return set_HIT0_LO(env, (int64_t)(int32_t)arg1 * (int64_t)(int32_t)arg2);
}

target_ulong helper_mulhiu(CPUMIPSState *env, target_ulong arg1,
                           target_ulong arg2)
{
    return set_HIT0_LO(env, (uint64_t)(uint32_t)arg1 *
                       (uint64_t)(uint32_t)arg2);
}

target_ulong helper_mulshi(CPUMIPSState *env, target_ulong arg1,
                           target_ulong arg2)
{
    return set_HIT0_LO(env, 0 - (int64_t)(int32_t)arg1 *
                       (int64_t)(int32_t)arg2);
}

target_ulong helper_mulshiu(CPUMIPSState *env, target_ulong arg1,
                            target_ulong arg2)
{
    return set_HIT0_LO(env, 0 - (uint64_t)(uint32_t)arg1 *
                       (uint64_t)(uint32_t)arg2);
}

static inline target_ulong bitswap(target_ulong v)
{
    v = ((v >> 1) & (target_ulong)0x5555555555555555ULL) |
              ((v & (target_ulong)0x5555555555555555ULL) << 1);
    v = ((v >> 2) & (target_ulong)0x3333333333333333ULL) |
              ((v & (target_ulong)0x3333333333333333ULL) << 2);
    v = ((v >> 4) & (target_ulong)0x0F0F0F0F0F0F0F0FULL) |
              ((v & (target_ulong)0x0F0F0F0F0F0F0F0FULL) << 4);
    return v;
}

#ifdef TARGET_MIPS64
target_ulong helper_dbitswap(target_ulong rt)
{
    return bitswap(rt);
}
#endif

target_ulong helper_bitswap(target_ulong rt)
{
    return (int32_t)bitswap(rt);
}

#ifndef CONFIG_USER_ONLY

static inline hwaddr do_translate_address(CPUMIPSState *env,
                                                      target_ulong address,
                                                      int rw)
{
    hwaddr lladdr;

    lladdr = cpu_mips_translate_address(env, address, rw);

    if (lladdr == -1LL) {
        cpu_loop_exit(CPU(mips_env_get_cpu(env)));
    } else {
        return lladdr;
    }
}

#define HELPER_LD_ATOMIC(name, insn)                                          \
target_ulong helper_##name(CPUMIPSState *env, target_ulong arg, int mem_idx)  \
{                                                                             \
    env->lladdr = do_translate_address(env, arg, 0);                          \
    env->llval = do_##insn(env, arg, mem_idx);                                \
    return env->llval;                                                        \
}
HELPER_LD_ATOMIC(ll, lw)
#ifdef TARGET_MIPS64
HELPER_LD_ATOMIC(lld, ld)
#endif
#undef HELPER_LD_ATOMIC

#define HELPER_ST_ATOMIC(name, ld_insn, st_insn, almask)                      \
target_ulong helper_##name(CPUMIPSState *env, target_ulong arg1,              \
                           target_ulong arg2, int mem_idx)                    \
{                                                                             \
    target_long tmp;                                                          \
                                                                              \
    if (arg2 & almask) {                                                      \
        env->CP0_BadVAddr = arg2;                                             \
        helper_raise_exception(env, EXCP_AdES);                               \
    }                                                                         \
    if (do_translate_address(env, arg2, 1) == env->lladdr) {                  \
        tmp = do_##ld_insn(env, arg2, mem_idx);                               \
        if (tmp == env->llval) {                                              \
            do_##st_insn(env, arg2, arg1, mem_idx);                           \
            return 1;                                                         \
        }                                                                     \
    }                                                                         \
    return 0;                                                                 \
}
HELPER_ST_ATOMIC(sc, lw, sw, 0x3)
#ifdef TARGET_MIPS64
HELPER_ST_ATOMIC(scd, ld, sd, 0x7)
#endif
#undef HELPER_ST_ATOMIC
#endif

#ifdef TARGET_WORDS_BIGENDIAN
#define GET_LMASK(v) ((v) & 3)
#define GET_OFFSET(addr, offset) (addr + (offset))
#else
#define GET_LMASK(v) (((v) & 3) ^ 3)
#define GET_OFFSET(addr, offset) (addr - (offset))
#endif

void helper_swl(CPUMIPSState *env, target_ulong arg1, target_ulong arg2,
                int mem_idx)
{
    do_sb(env, arg2, (uint8_t)(arg1 >> 24), mem_idx);

    if (GET_LMASK(arg2) <= 2)
        do_sb(env, GET_OFFSET(arg2, 1), (uint8_t)(arg1 >> 16), mem_idx);

    if (GET_LMASK(arg2) <= 1)
        do_sb(env, GET_OFFSET(arg2, 2), (uint8_t)(arg1 >> 8), mem_idx);

    if (GET_LMASK(arg2) == 0)
        do_sb(env, GET_OFFSET(arg2, 3), (uint8_t)arg1, mem_idx);
}

void helper_swr(CPUMIPSState *env, target_ulong arg1, target_ulong arg2,
                int mem_idx)
{
    do_sb(env, arg2, (uint8_t)arg1, mem_idx);

    if (GET_LMASK(arg2) >= 1)
        do_sb(env, GET_OFFSET(arg2, -1), (uint8_t)(arg1 >> 8), mem_idx);

    if (GET_LMASK(arg2) >= 2)
        do_sb(env, GET_OFFSET(arg2, -2), (uint8_t)(arg1 >> 16), mem_idx);

    if (GET_LMASK(arg2) == 3)
        do_sb(env, GET_OFFSET(arg2, -3), (uint8_t)(arg1 >> 24), mem_idx);
}

#if defined(TARGET_MIPS64)
/* "half" load and stores.  We must do the memory access inline,
   or fault handling won't work.  */

#ifdef TARGET_WORDS_BIGENDIAN
#define GET_LMASK64(v) ((v) & 7)
#else
#define GET_LMASK64(v) (((v) & 7) ^ 7)
#endif

void helper_sdl(CPUMIPSState *env, target_ulong arg1, target_ulong arg2,
                int mem_idx)
{
    do_sb(env, arg2, (uint8_t)(arg1 >> 56), mem_idx);

    if (GET_LMASK64(arg2) <= 6)
        do_sb(env, GET_OFFSET(arg2, 1), (uint8_t)(arg1 >> 48), mem_idx);

    if (GET_LMASK64(arg2) <= 5)
        do_sb(env, GET_OFFSET(arg2, 2), (uint8_t)(arg1 >> 40), mem_idx);

    if (GET_LMASK64(arg2) <= 4)
        do_sb(env, GET_OFFSET(arg2, 3), (uint8_t)(arg1 >> 32), mem_idx);

    if (GET_LMASK64(arg2) <= 3)
        do_sb(env, GET_OFFSET(arg2, 4), (uint8_t)(arg1 >> 24), mem_idx);

    if (GET_LMASK64(arg2) <= 2)
        do_sb(env, GET_OFFSET(arg2, 5), (uint8_t)(arg1 >> 16), mem_idx);

    if (GET_LMASK64(arg2) <= 1)
        do_sb(env, GET_OFFSET(arg2, 6), (uint8_t)(arg1 >> 8), mem_idx);

    if (GET_LMASK64(arg2) <= 0)
        do_sb(env, GET_OFFSET(arg2, 7), (uint8_t)arg1, mem_idx);
}

void helper_sdr(CPUMIPSState *env, target_ulong arg1, target_ulong arg2,
                int mem_idx)
{
    do_sb(env, arg2, (uint8_t)arg1, mem_idx);

    if (GET_LMASK64(arg2) >= 1)
        do_sb(env, GET_OFFSET(arg2, -1), (uint8_t)(arg1 >> 8), mem_idx);

    if (GET_LMASK64(arg2) >= 2)
        do_sb(env, GET_OFFSET(arg2, -2), (uint8_t)(arg1 >> 16), mem_idx);

    if (GET_LMASK64(arg2) >= 3)
        do_sb(env, GET_OFFSET(arg2, -3), (uint8_t)(arg1 >> 24), mem_idx);

    if (GET_LMASK64(arg2) >= 4)
        do_sb(env, GET_OFFSET(arg2, -4), (uint8_t)(arg1 >> 32), mem_idx);

    if (GET_LMASK64(arg2) >= 5)
        do_sb(env, GET_OFFSET(arg2, -5), (uint8_t)(arg1 >> 40), mem_idx);

    if (GET_LMASK64(arg2) >= 6)
        do_sb(env, GET_OFFSET(arg2, -6), (uint8_t)(arg1 >> 48), mem_idx);

    if (GET_LMASK64(arg2) == 7)
        do_sb(env, GET_OFFSET(arg2, -7), (uint8_t)(arg1 >> 56), mem_idx);
}
#endif /* TARGET_MIPS64 */

static const int multiple_regs[] = { 16, 17, 18, 19, 20, 21, 22, 23, 30 };

void helper_lwm(CPUMIPSState *env, target_ulong addr, target_ulong reglist,
                uint32_t mem_idx)
{
    target_ulong base_reglist = reglist & 0xf;
    target_ulong do_r31 = reglist & 0x10;

    if (base_reglist > 0 && base_reglist <= ARRAY_SIZE (multiple_regs)) {
        target_ulong i;

        for (i = 0; i < base_reglist; i++) {
            env->active_tc.gpr[multiple_regs[i]] =
                (target_long)do_lw(env, addr, mem_idx);
            addr += 4;
        }
    }

    if (do_r31) {
        env->active_tc.gpr[31] = (target_long)do_lw(env, addr, mem_idx);
    }
}

void helper_swm(CPUMIPSState *env, target_ulong addr, target_ulong reglist,
                uint32_t mem_idx)
{
    target_ulong base_reglist = reglist & 0xf;
    target_ulong do_r31 = reglist & 0x10;

    if (base_reglist > 0 && base_reglist <= ARRAY_SIZE (multiple_regs)) {
        target_ulong i;

        for (i = 0; i < base_reglist; i++) {
            do_sw(env, addr, env->active_tc.gpr[multiple_regs[i]], mem_idx);
            addr += 4;
        }
    }

    if (do_r31) {
        do_sw(env, addr, env->active_tc.gpr[31], mem_idx);
    }
}

#if defined(TARGET_MIPS64)
void helper_ldm(CPUMIPSState *env, target_ulong addr, target_ulong reglist,
                uint32_t mem_idx)
{
    target_ulong base_reglist = reglist & 0xf;
    target_ulong do_r31 = reglist & 0x10;

    if (base_reglist > 0 && base_reglist <= ARRAY_SIZE (multiple_regs)) {
        target_ulong i;

        for (i = 0; i < base_reglist; i++) {
            env->active_tc.gpr[multiple_regs[i]] = do_ld(env, addr, mem_idx);
            addr += 8;
        }
    }

    if (do_r31) {
        env->active_tc.gpr[31] = do_ld(env, addr, mem_idx);
    }
}

void helper_sdm(CPUMIPSState *env, target_ulong addr, target_ulong reglist,
                uint32_t mem_idx)
{
    target_ulong base_reglist = reglist & 0xf;
    target_ulong do_r31 = reglist & 0x10;

    if (base_reglist > 0 && base_reglist <= ARRAY_SIZE (multiple_regs)) {
        target_ulong i;

        for (i = 0; i < base_reglist; i++) {
            do_sd(env, addr, env->active_tc.gpr[multiple_regs[i]], mem_idx);
            addr += 8;
        }
    }

    if (do_r31) {
        do_sd(env, addr, env->active_tc.gpr[31], mem_idx);
    }
}
#endif

#ifndef CONFIG_USER_ONLY
/* SMP helpers.  */
static bool mips_vpe_is_wfi(MIPSCPU *c)
{
    CPUState *cpu = CPU(c);
    CPUMIPSState *env = &c->env;

    /* If the VPE is halted but otherwise active, it means it's waiting for
       an interrupt.  */
    return cpu->halted && mips_vpe_active(env);
}

static inline void mips_vpe_wake(MIPSCPU *c)
{
    /* Dont set ->halted = 0 directly, let it be done via cpu_has_work
       because there might be other conditions that state that c should
       be sleeping.  */
    cpu_interrupt(CPU(c), CPU_INTERRUPT_WAKE);
}

static inline void mips_vpe_sleep(MIPSCPU *cpu)
{
    CPUState *cs = CPU(cpu);

    /* The VPE was shut off, really go to bed.
       Reset any old _WAKE requests.  */
    cs->halted = 1;
    cpu_reset_interrupt(cs, CPU_INTERRUPT_WAKE);
}

static inline void mips_tc_wake(MIPSCPU *cpu, int tc)
{
    CPUMIPSState *c = &cpu->env;

    /* FIXME: TC reschedule.  */
    if (mips_vpe_active(c) && !mips_vpe_is_wfi(cpu)) {
        mips_vpe_wake(cpu);
    }
}

static inline void mips_tc_sleep(MIPSCPU *cpu, int tc)
{
    CPUMIPSState *c = &cpu->env;

    /* FIXME: TC reschedule.  */
    if (!mips_vpe_active(c)) {
        mips_vpe_sleep(cpu);
    }
}

/**
 * mips_cpu_map_tc:
 * @env: CPU from which mapping is performed.
 * @tc: Should point to an int with the value of the global TC index.
 *
 * This function will transform @tc into a local index within the
 * returned #CPUMIPSState.
 */
/* FIXME: This code assumes that all VPEs have the same number of TCs,
          which depends on runtime setup. Can probably be fixed by
          walking the list of CPUMIPSStates.  */
static CPUMIPSState *mips_cpu_map_tc(CPUMIPSState *env, int *tc)
{
    MIPSCPU *cpu;
    CPUState *cs;
    CPUState *other_cs;
    int vpe_idx;
    int tc_idx = *tc;

    if (!(env->CP0_VPEConf0 & (1 << CP0VPEC0_MVP))) {
        /* Not allowed to address other CPUs.  */
        *tc = env->current_tc;
        return env;
    }

    cs = CPU(mips_env_get_cpu(env));
    vpe_idx = tc_idx / cs->nr_threads;
    *tc = tc_idx % cs->nr_threads;
    other_cs = qemu_get_cpu(vpe_idx);
    if (other_cs == NULL) {
        return env;
    }
    cpu = MIPS_CPU(other_cs);
    return &cpu->env;
}

/* The per VPE CP0_Status register shares some fields with the per TC
   CP0_TCStatus registers. These fields are wired to the same registers,
   so changes to either of them should be reflected on both registers.

   Also, EntryHi shares the bottom 8 bit ASID with TCStauts.

   These helper call synchronizes the regs for a given cpu.  */

/* Called for updates to CP0_Status.  */
static void sync_c0_status(CPUMIPSState *env, CPUMIPSState *cpu, int tc)
{
    int32_t tcstatus, *tcst;
    uint32_t v = cpu->CP0_Status;
    uint32_t cu, mx, asid, ksu;
    uint32_t mask = ((1 << CP0TCSt_TCU3)
                       | (1 << CP0TCSt_TCU2)
                       | (1 << CP0TCSt_TCU1)
                       | (1 << CP0TCSt_TCU0)
                       | (1 << CP0TCSt_TMX)
                       | (3 << CP0TCSt_TKSU)
                       | (0xff << CP0TCSt_TASID));

    cu = (v >> CP0St_CU0) & 0xf;
    mx = (v >> CP0St_MX) & 0x1;
    ksu = (v >> CP0St_KSU) & 0x3;
    asid = env->CP0_EntryHi & 0xff;

    tcstatus = cu << CP0TCSt_TCU0;
    tcstatus |= mx << CP0TCSt_TMX;
    tcstatus |= ksu << CP0TCSt_TKSU;
    tcstatus |= asid;

    if (tc == cpu->current_tc) {
        tcst = &cpu->active_tc.CP0_TCStatus;
    } else {
        tcst = &cpu->tcs[tc].CP0_TCStatus;
    }

    *tcst &= ~mask;
    *tcst |= tcstatus;
    compute_hflags(cpu);
}

/* Called for updates to CP0_TCStatus.  */
static void sync_c0_tcstatus(CPUMIPSState *cpu, int tc,
                             target_ulong v)
{
    uint32_t status;
    uint32_t tcu, tmx, tasid, tksu;
    uint32_t mask = ((1U << CP0St_CU3)
                       | (1 << CP0St_CU2)
                       | (1 << CP0St_CU1)
                       | (1 << CP0St_CU0)
                       | (1 << CP0St_MX)
                       | (3 << CP0St_KSU));

    tcu = (v >> CP0TCSt_TCU0) & 0xf;
    tmx = (v >> CP0TCSt_TMX) & 0x1;
    tasid = v & 0xff;
    tksu = (v >> CP0TCSt_TKSU) & 0x3;

    status = tcu << CP0St_CU0;
    status |= tmx << CP0St_MX;
    status |= tksu << CP0St_KSU;

    cpu->CP0_Status &= ~mask;
    cpu->CP0_Status |= status;

    /* Sync the TASID with EntryHi.  */
    cpu->CP0_EntryHi &= ~0xff;
    cpu->CP0_EntryHi = tasid;

    compute_hflags(cpu);
}

/* Called for updates to CP0_EntryHi.  */
static void sync_c0_entryhi(CPUMIPSState *cpu, int tc)
{
    int32_t *tcst;
    uint32_t asid, v = cpu->CP0_EntryHi;

    asid = v & 0xff;

    if (tc == cpu->current_tc) {
        tcst = &cpu->active_tc.CP0_TCStatus;
    } else {
        tcst = &cpu->tcs[tc].CP0_TCStatus;
    }

    *tcst &= ~0xff;
    *tcst |= asid;
}

/* CP0 helpers */
target_ulong helper_mfc0_mvpcontrol(CPUMIPSState *env)
{
    return env->mvp->CP0_MVPControl;
}

target_ulong helper_mfc0_mvpconf0(CPUMIPSState *env)
{
    return env->mvp->CP0_MVPConf0;
}

target_ulong helper_mfc0_mvpconf1(CPUMIPSState *env)
{
    return env->mvp->CP0_MVPConf1;
}

target_ulong helper_mfc0_random(CPUMIPSState *env)
{
    return (int32_t)cpu_mips_get_random(env);
}

target_ulong helper_mfc0_tcstatus(CPUMIPSState *env)
{
    return env->active_tc.CP0_TCStatus;
}

target_ulong helper_mftc0_tcstatus(CPUMIPSState *env)
{
    int other_tc = env->CP0_VPEControl & (0xff << CP0VPECo_TargTC);
    CPUMIPSState *other = mips_cpu_map_tc(env, &other_tc);

    if (other_tc == other->current_tc)
        return other->active_tc.CP0_TCStatus;
    else
        return other->tcs[other_tc].CP0_TCStatus;
}

target_ulong helper_mfc0_tcbind(CPUMIPSState *env)
{
    return env->active_tc.CP0_TCBind;
}

target_ulong helper_mftc0_tcbind(CPUMIPSState *env)
{
    int other_tc = env->CP0_VPEControl & (0xff << CP0VPECo_TargTC);
    CPUMIPSState *other = mips_cpu_map_tc(env, &other_tc);

    if (other_tc == other->current_tc)
        return other->active_tc.CP0_TCBind;
    else
        return other->tcs[other_tc].CP0_TCBind;
}

target_ulong helper_mfc0_tcrestart(CPUMIPSState *env)
{
    return env->active_tc.PC;
}

target_ulong helper_mftc0_tcrestart(CPUMIPSState *env)
{
    int other_tc = env->CP0_VPEControl & (0xff << CP0VPECo_TargTC);
    CPUMIPSState *other = mips_cpu_map_tc(env, &other_tc);

    if (other_tc == other->current_tc)
        return other->active_tc.PC;
    else
        return other->tcs[other_tc].PC;
}

target_ulong helper_mfc0_tchalt(CPUMIPSState *env)
{
    return env->active_tc.CP0_TCHalt;
}

target_ulong helper_mftc0_tchalt(CPUMIPSState *env)
{
    int other_tc = env->CP0_VPEControl & (0xff << CP0VPECo_TargTC);
    CPUMIPSState *other = mips_cpu_map_tc(env, &other_tc);

    if (other_tc == other->current_tc)
        return other->active_tc.CP0_TCHalt;
    else
        return other->tcs[other_tc].CP0_TCHalt;
}

target_ulong helper_mfc0_tccontext(CPUMIPSState *env)
{
    return env->active_tc.CP0_TCContext;
}

target_ulong helper_mftc0_tccontext(CPUMIPSState *env)
{
    int other_tc = env->CP0_VPEControl & (0xff << CP0VPECo_TargTC);
    CPUMIPSState *other = mips_cpu_map_tc(env, &other_tc);

    if (other_tc == other->current_tc)
        return other->active_tc.CP0_TCContext;
    else
        return other->tcs[other_tc].CP0_TCContext;
}

target_ulong helper_mfc0_tcschedule(CPUMIPSState *env)
{
    return env->active_tc.CP0_TCSchedule;
}

target_ulong helper_mftc0_tcschedule(CPUMIPSState *env)
{
    int other_tc = env->CP0_VPEControl & (0xff << CP0VPECo_TargTC);
    CPUMIPSState *other = mips_cpu_map_tc(env, &other_tc);

    if (other_tc == other->current_tc)
        return other->active_tc.CP0_TCSchedule;
    else
        return other->tcs[other_tc].CP0_TCSchedule;
}

target_ulong helper_mfc0_tcschefback(CPUMIPSState *env)
{
    return env->active_tc.CP0_TCScheFBack;
}

target_ulong helper_mftc0_tcschefback(CPUMIPSState *env)
{
    int other_tc = env->CP0_VPEControl & (0xff << CP0VPECo_TargTC);
    CPUMIPSState *other = mips_cpu_map_tc(env, &other_tc);

    if (other_tc == other->current_tc)
        return other->active_tc.CP0_TCScheFBack;
    else
        return other->tcs[other_tc].CP0_TCScheFBack;
}

target_ulong helper_mfc0_count(CPUMIPSState *env)
{
    return (int32_t)cpu_mips_get_count(env);
}

target_ulong helper_mftc0_entryhi(CPUMIPSState *env)
{
    int other_tc = env->CP0_VPEControl & (0xff << CP0VPECo_TargTC);
    CPUMIPSState *other = mips_cpu_map_tc(env, &other_tc);

    return other->CP0_EntryHi;
}

target_ulong helper_mftc0_cause(CPUMIPSState *env)
{
    int other_tc = env->CP0_VPEControl & (0xff << CP0VPECo_TargTC);
    int32_t tccause;
    CPUMIPSState *other = mips_cpu_map_tc(env, &other_tc);

    if (other_tc == other->current_tc) {
        tccause = other->CP0_Cause;
    } else {
        tccause = other->CP0_Cause;
    }

    return tccause;
}

target_ulong helper_mftc0_status(CPUMIPSState *env)
{
    int other_tc = env->CP0_VPEControl & (0xff << CP0VPECo_TargTC);
    CPUMIPSState *other = mips_cpu_map_tc(env, &other_tc);

    return other->CP0_Status;
}

target_ulong helper_mfc0_lladdr(CPUMIPSState *env)
{
    return (int32_t)(env->lladdr >> env->CP0_LLAddr_shift);
}

target_ulong helper_mfc0_maar(CPUMIPSState *env)
{
    if (!(env->CP0_Config5 & (1 << CP0C5_MRP))) {
        return 0;
    }
    if (env->CP0_MAARI < MIPS_MAAR_MAX) {
        return (int32_t) env->CP0_MAAR[env->CP0_MAARI];
    }
    return 0;
}

target_ulong helper_mfhc0_maar(CPUMIPSState *env)
{
    if (!(env->CP0_Config5 & (1 << CP0C5_MRP))) {
        return 0;
    }

    if (env->CP0_MAARI < MIPS_MAAR_MAX) {
        return env->CP0_MAAR[env->CP0_MAARI] >> 32;
    }
    return 0;
}

target_ulong helper_mfc0_watchlo(CPUMIPSState *env, uint32_t sel)
{
    return (int32_t)env->CP0_WatchLo[sel];
}

target_ulong helper_mfc0_watchhi(CPUMIPSState *env, uint32_t sel)
{
    return env->CP0_WatchHi[sel];
}

target_ulong helper_mfc0_debug(CPUMIPSState *env)
{
    target_ulong t0 = env->CP0_Debug;
    if (env->hflags & MIPS_HFLAG_DM)
        t0 |= 1 << CP0DB_DM;

    return t0;
}

target_ulong helper_mftc0_debug(CPUMIPSState *env)
{
    int other_tc = env->CP0_VPEControl & (0xff << CP0VPECo_TargTC);
    int32_t tcstatus;
    CPUMIPSState *other = mips_cpu_map_tc(env, &other_tc);

    if (other_tc == other->current_tc)
        tcstatus = other->active_tc.CP0_Debug_tcstatus;
    else
        tcstatus = other->tcs[other_tc].CP0_Debug_tcstatus;

    /* XXX: Might be wrong, check with EJTAG spec. */
    return (other->CP0_Debug & ~((1 << CP0DB_SSt) | (1 << CP0DB_Halt))) |
            (tcstatus & ((1 << CP0DB_SSt) | (1 << CP0DB_Halt)));
}

#if defined(TARGET_MIPS64)
target_ulong helper_dmfc0_tcrestart(CPUMIPSState *env)
{
    return env->active_tc.PC;
}

target_ulong helper_dmfc0_tchalt(CPUMIPSState *env)
{
    return env->active_tc.CP0_TCHalt;
}

target_ulong helper_dmfc0_tccontext(CPUMIPSState *env)
{
    return env->active_tc.CP0_TCContext;
}

target_ulong helper_dmfc0_tcschedule(CPUMIPSState *env)
{
    return env->active_tc.CP0_TCSchedule;
}

target_ulong helper_dmfc0_tcschefback(CPUMIPSState *env)
{
    return env->active_tc.CP0_TCScheFBack;
}

target_ulong helper_dmfc0_lladdr(CPUMIPSState *env)
{
    return env->lladdr >> env->CP0_LLAddr_shift;
}

target_ulong helper_dmfc0_maar(CPUMIPSState *env)
{
    if (!(env->CP0_Config5 & (1 << CP0C5_MRP))) {
        return 0;
    }
    if (env->CP0_MAARI < MIPS_MAAR_MAX) {
        return env->CP0_MAAR[env->CP0_MAARI];
    }
    return 0;
}

target_ulong helper_dmfc0_watchlo(CPUMIPSState *env, uint32_t sel)
{
    return env->CP0_WatchLo[sel];
}
#endif /* TARGET_MIPS64 */

void helper_mtc0_index(CPUMIPSState *env, target_ulong arg1)
{
    uint32_t index_p = env->CP0_Index & 0x80000000;
    uint32_t tlb_index = arg1 & 0x7fffffff;
    if (tlb_index < env->tlb->nb_tlb) {
        if (env->insn_flags & ISA_MIPS32R6) {
            index_p |= arg1 & 0x80000000;
        }
        env->CP0_Index = index_p | tlb_index;
    }
}

void helper_mtc0_mvpcontrol(CPUMIPSState *env, target_ulong arg1)
{
    uint32_t mask = 0;
    uint32_t newval;

    if (env->CP0_VPEConf0 & (1 << CP0VPEC0_MVP))
        mask |= (1 << CP0MVPCo_CPA) | (1 << CP0MVPCo_VPC) |
                (1 << CP0MVPCo_EVP);
    if (env->mvp->CP0_MVPControl & (1 << CP0MVPCo_VPC))
        mask |= (1 << CP0MVPCo_STLB);
    newval = (env->mvp->CP0_MVPControl & ~mask) | (arg1 & mask);

    // TODO: Enable/disable shared TLB, enable/disable VPEs.

    env->mvp->CP0_MVPControl = newval;
}

void helper_mtc0_vpecontrol(CPUMIPSState *env, target_ulong arg1)
{
    uint32_t mask;
    uint32_t newval;

    mask = (1 << CP0VPECo_YSI) | (1 << CP0VPECo_GSI) |
           (1 << CP0VPECo_TE) | (0xff << CP0VPECo_TargTC);
    newval = (env->CP0_VPEControl & ~mask) | (arg1 & mask);

    /* Yield scheduler intercept not implemented. */
    /* Gating storage scheduler intercept not implemented. */

    // TODO: Enable/disable TCs.

    env->CP0_VPEControl = newval;
}

void helper_mttc0_vpecontrol(CPUMIPSState *env, target_ulong arg1)
{
    int other_tc = env->CP0_VPEControl & (0xff << CP0VPECo_TargTC);
    CPUMIPSState *other = mips_cpu_map_tc(env, &other_tc);
    uint32_t mask;
    uint32_t newval;

    mask = (1 << CP0VPECo_YSI) | (1 << CP0VPECo_GSI) |
           (1 << CP0VPECo_TE) | (0xff << CP0VPECo_TargTC);
    newval = (other->CP0_VPEControl & ~mask) | (arg1 & mask);

    /* TODO: Enable/disable TCs.  */

    other->CP0_VPEControl = newval;
}

target_ulong helper_mftc0_vpecontrol(CPUMIPSState *env)
{
    int other_tc = env->CP0_VPEControl & (0xff << CP0VPECo_TargTC);
    CPUMIPSState *other = mips_cpu_map_tc(env, &other_tc);
    /* FIXME: Mask away return zero on read bits.  */
    return other->CP0_VPEControl;
}

target_ulong helper_mftc0_vpeconf0(CPUMIPSState *env)
{
    int other_tc = env->CP0_VPEControl & (0xff << CP0VPECo_TargTC);
    CPUMIPSState *other = mips_cpu_map_tc(env, &other_tc);

    return other->CP0_VPEConf0;
}

void helper_mtc0_vpeconf0(CPUMIPSState *env, target_ulong arg1)
{
    uint32_t mask = 0;
    uint32_t newval;

    if (env->CP0_VPEConf0 & (1 << CP0VPEC0_MVP)) {
        if (env->CP0_VPEConf0 & (1 << CP0VPEC0_VPA))
            mask |= (0xff << CP0VPEC0_XTC);
        mask |= (1 << CP0VPEC0_MVP) | (1 << CP0VPEC0_VPA);
    }
    newval = (env->CP0_VPEConf0 & ~mask) | (arg1 & mask);

    // TODO: TC exclusive handling due to ERL/EXL.

    env->CP0_VPEConf0 = newval;
}

void helper_mttc0_vpeconf0(CPUMIPSState *env, target_ulong arg1)
{
    int other_tc = env->CP0_VPEControl & (0xff << CP0VPECo_TargTC);
    CPUMIPSState *other = mips_cpu_map_tc(env, &other_tc);
    uint32_t mask = 0;
    uint32_t newval;

    mask |= (1 << CP0VPEC0_MVP) | (1 << CP0VPEC0_VPA);
    newval = (other->CP0_VPEConf0 & ~mask) | (arg1 & mask);

    /* TODO: TC exclusive handling due to ERL/EXL.  */
    other->CP0_VPEConf0 = newval;
}

void helper_mtc0_vpeconf1(CPUMIPSState *env, target_ulong arg1)
{
    uint32_t mask = 0;
    uint32_t newval;

    if (env->mvp->CP0_MVPControl & (1 << CP0MVPCo_VPC))
        mask |= (0xff << CP0VPEC1_NCX) | (0xff << CP0VPEC1_NCP2) |
                (0xff << CP0VPEC1_NCP1);
    newval = (env->CP0_VPEConf1 & ~mask) | (arg1 & mask);

    /* UDI not implemented. */
    /* CP2 not implemented. */

    // TODO: Handle FPU (CP1) binding.

    env->CP0_VPEConf1 = newval;
}

void helper_mtc0_yqmask(CPUMIPSState *env, target_ulong arg1)
{
    /* Yield qualifier inputs not implemented. */
    env->CP0_YQMask = 0x00000000;
}

void helper_mtc0_vpeopt(CPUMIPSState *env, target_ulong arg1)
{
    env->CP0_VPEOpt = arg1 & 0x0000ffff;
}

static inline uint32_t get_mtc0_entrylo_mask(const CPUMIPSState *env)
{
#if defined(TARGET_MIPS64)
    return env->PAMask >> 6;
#else
    return (env->PAMask >> 6) & 0x3FFFFFFF;
#endif
}

void helper_mtc0_entrylo0(CPUMIPSState *env, target_ulong arg1)
{
    /* 1k pages not implemented */
<<<<<<< HEAD
    env->CP0_EntryLo0 = arg1 & get_mtc0_entrylo_mask(env);
=======
    target_ulong rxi = arg1 & (env->CP0_PageGrain & (3u << CP0PG_XIE));
    env->CP0_EntryLo0 = (arg1 & 0x3FFFFFFF) | (rxi << (CP0EnLo_XI - 30));
>>>>>>> e0d0041e
}

#if defined(TARGET_MIPS64)
void helper_dmtc0_entrylo0(CPUMIPSState *env, uint64_t arg1)
{
    uint64_t rxi = arg1 & ((env->CP0_PageGrain & (3ull << CP0PG_XIE)) << 32);
    env->CP0_EntryLo0 = (arg1 & 0x3FFFFFFF) | rxi;
}
#endif

void helper_mtc0_tcstatus(CPUMIPSState *env, target_ulong arg1)
{
    uint32_t mask = env->CP0_TCStatus_rw_bitmask;
    uint32_t newval;

    newval = (env->active_tc.CP0_TCStatus & ~mask) | (arg1 & mask);

    env->active_tc.CP0_TCStatus = newval;
    sync_c0_tcstatus(env, env->current_tc, newval);
}

void helper_mttc0_tcstatus(CPUMIPSState *env, target_ulong arg1)
{
    int other_tc = env->CP0_VPEControl & (0xff << CP0VPECo_TargTC);
    CPUMIPSState *other = mips_cpu_map_tc(env, &other_tc);

    if (other_tc == other->current_tc)
        other->active_tc.CP0_TCStatus = arg1;
    else
        other->tcs[other_tc].CP0_TCStatus = arg1;
    sync_c0_tcstatus(other, other_tc, arg1);
}

void helper_mtc0_tcbind(CPUMIPSState *env, target_ulong arg1)
{
    uint32_t mask = (1 << CP0TCBd_TBE);
    uint32_t newval;

    if (env->mvp->CP0_MVPControl & (1 << CP0MVPCo_VPC))
        mask |= (1 << CP0TCBd_CurVPE);
    newval = (env->active_tc.CP0_TCBind & ~mask) | (arg1 & mask);
    env->active_tc.CP0_TCBind = newval;
}

void helper_mttc0_tcbind(CPUMIPSState *env, target_ulong arg1)
{
    int other_tc = env->CP0_VPEControl & (0xff << CP0VPECo_TargTC);
    uint32_t mask = (1 << CP0TCBd_TBE);
    uint32_t newval;
    CPUMIPSState *other = mips_cpu_map_tc(env, &other_tc);

    if (other->mvp->CP0_MVPControl & (1 << CP0MVPCo_VPC))
        mask |= (1 << CP0TCBd_CurVPE);
    if (other_tc == other->current_tc) {
        newval = (other->active_tc.CP0_TCBind & ~mask) | (arg1 & mask);
        other->active_tc.CP0_TCBind = newval;
    } else {
        newval = (other->tcs[other_tc].CP0_TCBind & ~mask) | (arg1 & mask);
        other->tcs[other_tc].CP0_TCBind = newval;
    }
}

void helper_mtc0_tcrestart(CPUMIPSState *env, target_ulong arg1)
{
    env->active_tc.PC = arg1;
    env->active_tc.CP0_TCStatus &= ~(1 << CP0TCSt_TDS);
    env->lladdr = 0ULL;
    /* MIPS16 not implemented. */
}

void helper_mttc0_tcrestart(CPUMIPSState *env, target_ulong arg1)
{
    int other_tc = env->CP0_VPEControl & (0xff << CP0VPECo_TargTC);
    CPUMIPSState *other = mips_cpu_map_tc(env, &other_tc);

    if (other_tc == other->current_tc) {
        other->active_tc.PC = arg1;
        other->active_tc.CP0_TCStatus &= ~(1 << CP0TCSt_TDS);
        other->lladdr = 0ULL;
        /* MIPS16 not implemented. */
    } else {
        other->tcs[other_tc].PC = arg1;
        other->tcs[other_tc].CP0_TCStatus &= ~(1 << CP0TCSt_TDS);
        other->lladdr = 0ULL;
        /* MIPS16 not implemented. */
    }
}

void helper_mtc0_tchalt(CPUMIPSState *env, target_ulong arg1)
{
    MIPSCPU *cpu = mips_env_get_cpu(env);

    env->active_tc.CP0_TCHalt = arg1 & 0x1;

    // TODO: Halt TC / Restart (if allocated+active) TC.
    if (env->active_tc.CP0_TCHalt & 1) {
        mips_tc_sleep(cpu, env->current_tc);
    } else {
        mips_tc_wake(cpu, env->current_tc);
    }
}

void helper_mttc0_tchalt(CPUMIPSState *env, target_ulong arg1)
{
    int other_tc = env->CP0_VPEControl & (0xff << CP0VPECo_TargTC);
    CPUMIPSState *other = mips_cpu_map_tc(env, &other_tc);
    MIPSCPU *other_cpu = mips_env_get_cpu(other);

    // TODO: Halt TC / Restart (if allocated+active) TC.

    if (other_tc == other->current_tc)
        other->active_tc.CP0_TCHalt = arg1;
    else
        other->tcs[other_tc].CP0_TCHalt = arg1;

    if (arg1 & 1) {
        mips_tc_sleep(other_cpu, other_tc);
    } else {
        mips_tc_wake(other_cpu, other_tc);
    }
}

void helper_mtc0_tccontext(CPUMIPSState *env, target_ulong arg1)
{
    env->active_tc.CP0_TCContext = arg1;
}

void helper_mttc0_tccontext(CPUMIPSState *env, target_ulong arg1)
{
    int other_tc = env->CP0_VPEControl & (0xff << CP0VPECo_TargTC);
    CPUMIPSState *other = mips_cpu_map_tc(env, &other_tc);

    if (other_tc == other->current_tc)
        other->active_tc.CP0_TCContext = arg1;
    else
        other->tcs[other_tc].CP0_TCContext = arg1;
}

void helper_mtc0_tcschedule(CPUMIPSState *env, target_ulong arg1)
{
    env->active_tc.CP0_TCSchedule = arg1;
}

void helper_mttc0_tcschedule(CPUMIPSState *env, target_ulong arg1)
{
    int other_tc = env->CP0_VPEControl & (0xff << CP0VPECo_TargTC);
    CPUMIPSState *other = mips_cpu_map_tc(env, &other_tc);

    if (other_tc == other->current_tc)
        other->active_tc.CP0_TCSchedule = arg1;
    else
        other->tcs[other_tc].CP0_TCSchedule = arg1;
}

void helper_mtc0_tcschefback(CPUMIPSState *env, target_ulong arg1)
{
    env->active_tc.CP0_TCScheFBack = arg1;
}

void helper_mttc0_tcschefback(CPUMIPSState *env, target_ulong arg1)
{
    int other_tc = env->CP0_VPEControl & (0xff << CP0VPECo_TargTC);
    CPUMIPSState *other = mips_cpu_map_tc(env, &other_tc);

    if (other_tc == other->current_tc)
        other->active_tc.CP0_TCScheFBack = arg1;
    else
        other->tcs[other_tc].CP0_TCScheFBack = arg1;
}

void helper_mtc0_entrylo1(CPUMIPSState *env, target_ulong arg1)
{
    /* 1k pages not implemented */
<<<<<<< HEAD
    env->CP0_EntryLo1 = arg1 & get_mtc0_entrylo_mask(env);
=======
    target_ulong rxi = arg1 & (env->CP0_PageGrain & (3u << CP0PG_XIE));
    env->CP0_EntryLo1 = (arg1 & 0x3FFFFFFF) | (rxi << (CP0EnLo_XI - 30));
>>>>>>> e0d0041e
}

#if defined(TARGET_MIPS64)
void helper_dmtc0_entrylo1(CPUMIPSState *env, uint64_t arg1)
{
    uint64_t rxi = arg1 & ((env->CP0_PageGrain & (3ull << CP0PG_XIE)) << 32);
    env->CP0_EntryLo1 = (arg1 & 0x3FFFFFFF) | rxi;
}
#endif

void helper_mtc0_context(CPUMIPSState *env, target_ulong arg1)
{
    env->CP0_Context = (env->CP0_Context & 0x007FFFFF) | (arg1 & ~0x007FFFFF);
}

void helper_mtc0_pagemask(CPUMIPSState *env, target_ulong arg1)
{
    uint64_t mask = arg1 >> (TARGET_PAGE_BITS + 1);
    if (!(env->insn_flags & ISA_MIPS32R6) || (arg1 == ~0) ||
        (mask == 0x0000 || mask == 0x0003 || mask == 0x000F ||
         mask == 0x003F || mask == 0x00FF || mask == 0x03FF ||
         mask == 0x0FFF || mask == 0x3FFF || mask == 0xFFFF)) {
        env->CP0_PageMask = arg1 & (0x1FFFFFFF & (TARGET_PAGE_MASK << 1));
    }
}

void helper_mtc0_pagegrain(CPUMIPSState *env, target_ulong arg1)
{
    /* SmartMIPS not implemented */
    /* 1k pages not implemented */
    env->CP0_PageGrain = (arg1 & env->CP0_PageGrain_rw_bitmask) |
                         (env->CP0_PageGrain & ~env->CP0_PageGrain_rw_bitmask);
<<<<<<< HEAD
    compute_hflags(env);
#if defined(TARGET_MIPS64)
    /* TODO: Implement LPA for MIPS64 */
#else
    if (env->hflags & MIPS_HFLAG_ELPA) {
        env->PAMask = (1ULL << env->PABITS) - 1;
    } else {
        env->PAMask = DEFAULT_PAMASK;
    }
#endif
}

void helper_mtc0_pwfield(CPUMIPSState *env, target_ulong arg1)
{
    if (env->CP0_Config3 & (1 << CP0C3_PW)) {
#ifdef TARGET_MIPS64
        env->CP0_PWField = arg1 & 0x3F3FFFFFFFULL;
#else
        env->CP0_PWField = arg1 & 0x3FFFFFFF;
#endif
    }
}

void helper_mtc0_pwsize(CPUMIPSState *env, target_ulong arg1)
{
    if (env->CP0_Config3 & (1 << CP0C3_PW)) {
#ifdef TARGET_MIPS64
        env->CP0_PWSize = arg1 & 0x3F7FFFFFFFULL;
#else
        env->CP0_PWSize = arg1 & 0x3FFFFFFF;
#endif
    }
=======
>>>>>>> e0d0041e
}

void helper_mtc0_wired(CPUMIPSState *env, target_ulong arg1)
{
    if (env->insn_flags & ISA_MIPS32R6) {
        if (arg1 < env->tlb->nb_tlb) {
            env->CP0_Wired = arg1;
        }
    } else {
        env->CP0_Wired = arg1 % env->tlb->nb_tlb;
    }
}

void helper_mtc0_srsconf0(CPUMIPSState *env, target_ulong arg1)
{
    env->CP0_SRSConf0 |= arg1 & env->CP0_SRSConf0_rw_bitmask;
}

void helper_mtc0_srsconf1(CPUMIPSState *env, target_ulong arg1)
{
    env->CP0_SRSConf1 |= arg1 & env->CP0_SRSConf1_rw_bitmask;
}

void helper_mtc0_srsconf2(CPUMIPSState *env, target_ulong arg1)
{
    env->CP0_SRSConf2 |= arg1 & env->CP0_SRSConf2_rw_bitmask;
}

void helper_mtc0_srsconf3(CPUMIPSState *env, target_ulong arg1)
{
    env->CP0_SRSConf3 |= arg1 & env->CP0_SRSConf3_rw_bitmask;
}

void helper_mtc0_srsconf4(CPUMIPSState *env, target_ulong arg1)
{
    env->CP0_SRSConf4 |= arg1 & env->CP0_SRSConf4_rw_bitmask;
}

void helper_mtc0_pwctl(CPUMIPSState *env, target_ulong arg1)
{
    if (env->CP0_Config3 & (1 << CP0C3_PW)) {
        /* PWEn = 0. Hardware page table walking is not implemented. */
#ifdef TARGET_MIPS64
        env->CP0_PWCtl = (env->CP0_PWCtl & 0x000000C0) | (arg1 & 0x5C00003F);
#else
        env->CP0_PWCtl = (env->CP0_PWCtl & 0x000000C0) | (arg1 & 0x0000003F);
#endif
    }
}

void helper_mtc0_hwrena(CPUMIPSState *env, target_ulong arg1)
{
    uint32_t mask = 0x0000000F;

    if (env->CP0_Config3 & (1 << CP0C3_ULRI)) {
        mask |= (1 << 29);

        if (arg1 & (1 << 29)) {
            env->hflags |= MIPS_HFLAG_HWRENA_ULR;
        } else {
            env->hflags &= ~MIPS_HFLAG_HWRENA_ULR;
        }
    }

    env->CP0_HWREna = arg1 & mask;
}

void helper_mtc0_count(CPUMIPSState *env, target_ulong arg1)
{
    cpu_mips_store_count(env, arg1);
}

void helper_mtc0_entryhi(CPUMIPSState *env, target_ulong arg1)
{
    target_ulong old, val, mask;
    mask = (TARGET_PAGE_MASK << 1) | 0xFF;
    if (((env->CP0_Config4 >> CP0C4_IE) & 0x3) >= 2) {
        mask |= 1 << CP0EnHi_EHINV;
    }

    /* 1k pages not implemented */
#if defined(TARGET_MIPS64)
    if (env->insn_flags & ISA_MIPS32R6) {
        int entryhi_r = extract64(arg1, 62, 2);
        int config0_at = extract32(env->CP0_Config0, 13, 2);
        bool no_supervisor = (env->CP0_Status_rw_bitmask & 0x8) == 0;
        if ((entryhi_r == 2) ||
            (entryhi_r == 1 && (no_supervisor || config0_at == 1))) {
            /* skip EntryHi.R field if new value is reserved */
            mask &= ~(0x3ull << 62);
        }
    }
    mask &= env->SEGMask;
#endif
    old = env->CP0_EntryHi;
    val = (arg1 & mask) | (old & ~mask);
    env->CP0_EntryHi = val;
    if (env->CP0_Config3 & (1 << CP0C3_MT)) {
        sync_c0_entryhi(env, env->current_tc);
    }
    /* If the ASID changes, flush qemu's TLB.  */
    if ((old & 0xFF) != (val & 0xFF))
        cpu_mips_tlb_flush(env, 1);
}

void helper_mttc0_entryhi(CPUMIPSState *env, target_ulong arg1)
{
    int other_tc = env->CP0_VPEControl & (0xff << CP0VPECo_TargTC);
    CPUMIPSState *other = mips_cpu_map_tc(env, &other_tc);

    other->CP0_EntryHi = arg1;
    sync_c0_entryhi(other, other_tc);
}

void helper_mtc0_compare(CPUMIPSState *env, target_ulong arg1)
{
    cpu_mips_store_compare(env, arg1);
}

void helper_mtc0_status(CPUMIPSState *env, target_ulong arg1)
{
    MIPSCPU *cpu = mips_env_get_cpu(env);
    uint32_t val, old;
    uint32_t mask = env->CP0_Status_rw_bitmask;

    if (env->insn_flags & ISA_MIPS32R6) {
        if (extract32(env->CP0_Status, CP0St_KSU, 2) == 0x3) {
            mask &= ~(3 << CP0St_KSU);
        }
        mask &= ~(0x00180000 & arg1);
    }

    val = arg1 & mask;
    old = env->CP0_Status;
    env->CP0_Status = (env->CP0_Status & ~mask) | val;
    if (env->CP0_Config3 & (1 << CP0C3_MT)) {
        sync_c0_status(env, env, env->current_tc);
    } else {
        compute_hflags(env);
    }

    if (qemu_loglevel_mask(CPU_LOG_EXEC)) {
        qemu_log("Status %08x (%08x) => %08x (%08x) Cause %08x",
                old, old & env->CP0_Cause & CP0Ca_IP_mask,
                val, val & env->CP0_Cause & CP0Ca_IP_mask,
                env->CP0_Cause);
        switch (env->hflags & MIPS_HFLAG_KSU) {
        case MIPS_HFLAG_UM: qemu_log(", UM\n"); break;
        case MIPS_HFLAG_SM: qemu_log(", SM\n"); break;
        case MIPS_HFLAG_KM: qemu_log("\n"); break;
        default:
            cpu_abort(CPU(cpu), "Invalid MMU mode!\n");
            break;
        }
    }
}

void helper_mttc0_status(CPUMIPSState *env, target_ulong arg1)
{
    int other_tc = env->CP0_VPEControl & (0xff << CP0VPECo_TargTC);
    CPUMIPSState *other = mips_cpu_map_tc(env, &other_tc);

    other->CP0_Status = arg1 & ~0xf1000018;
    sync_c0_status(env, other, other_tc);
}

void helper_mtc0_intctl(CPUMIPSState *env, target_ulong arg1)
{
    /* vectored interrupts not implemented, no performance counters. */
    env->CP0_IntCtl = (env->CP0_IntCtl & ~0x000003e0) | (arg1 & 0x000003e0);
}

void helper_mtc0_srsctl(CPUMIPSState *env, target_ulong arg1)
{
    uint32_t mask = (0xf << CP0SRSCtl_ESS) | (0xf << CP0SRSCtl_PSS);
    env->CP0_SRSCtl = (env->CP0_SRSCtl & ~mask) | (arg1 & mask);
}

static void mtc0_cause(CPUMIPSState *cpu, target_ulong arg1)
{
    uint32_t mask = 0x00C00300;
    uint32_t old = cpu->CP0_Cause;
    int i;

    if (cpu->insn_flags & ISA_MIPS32R2) {
        mask |= 1 << CP0Ca_DC;
    }
    if (cpu->insn_flags & ISA_MIPS32R6) {
        mask &= ~((1 << CP0Ca_WP) & arg1);
    }

    cpu->CP0_Cause = (cpu->CP0_Cause & ~mask) | (arg1 & mask);

    if ((old ^ cpu->CP0_Cause) & (1 << CP0Ca_DC)) {
        if (cpu->CP0_Cause & (1 << CP0Ca_DC)) {
            cpu_mips_stop_count(cpu);
        } else {
            cpu_mips_start_count(cpu);
        }
    }

    /* Set/reset software interrupts */
    for (i = 0 ; i < 2 ; i++) {
        if ((old ^ cpu->CP0_Cause) & (1 << (CP0Ca_IP + i))) {
            cpu_mips_soft_irq(cpu, i, cpu->CP0_Cause & (1 << (CP0Ca_IP + i)));
        }
    }
}

void helper_mtc0_cause(CPUMIPSState *env, target_ulong arg1)
{
    mtc0_cause(env, arg1);
}

void helper_mttc0_cause(CPUMIPSState *env, target_ulong arg1)
{
    int other_tc = env->CP0_VPEControl & (0xff << CP0VPECo_TargTC);
    CPUMIPSState *other = mips_cpu_map_tc(env, &other_tc);

    mtc0_cause(other, arg1);
}

target_ulong helper_mftc0_epc(CPUMIPSState *env)
{
    int other_tc = env->CP0_VPEControl & (0xff << CP0VPECo_TargTC);
    CPUMIPSState *other = mips_cpu_map_tc(env, &other_tc);

    return other->CP0_EPC;
}

target_ulong helper_mftc0_ebase(CPUMIPSState *env)
{
    int other_tc = env->CP0_VPEControl & (0xff << CP0VPECo_TargTC);
    CPUMIPSState *other = mips_cpu_map_tc(env, &other_tc);

    return other->CP0_EBase;
}

void helper_mtc0_ebase(CPUMIPSState *env, target_ulong arg1)
{
    /* vectored interrupts not implemented */
    env->CP0_EBase = (env->CP0_EBase & ~0x3FFFF000) | (arg1 & 0x3FFFF000);
}

void helper_mttc0_ebase(CPUMIPSState *env, target_ulong arg1)
{
    int other_tc = env->CP0_VPEControl & (0xff << CP0VPECo_TargTC);
    CPUMIPSState *other = mips_cpu_map_tc(env, &other_tc);
    other->CP0_EBase = (other->CP0_EBase & ~0x3FFFF000) | (arg1 & 0x3FFFF000);
}

target_ulong helper_mftc0_configx(CPUMIPSState *env, target_ulong idx)
{
    int other_tc = env->CP0_VPEControl & (0xff << CP0VPECo_TargTC);
    CPUMIPSState *other = mips_cpu_map_tc(env, &other_tc);

    switch (idx) {
    case 0: return other->CP0_Config0;
    case 1: return other->CP0_Config1;
    case 2: return other->CP0_Config2;
    case 3: return other->CP0_Config3;
    /* 4 and 5 are reserved.  */
    case 6: return other->CP0_Config6;
    case 7: return other->CP0_Config7;
    default:
        break;
    }
    return 0;
}

void helper_mtc0_config0(CPUMIPSState *env, target_ulong arg1)
{
    env->CP0_Config0 = (env->CP0_Config0 & 0x81FFFFF8) | (arg1 & 0x00000007);
}

void helper_mtc0_config2(CPUMIPSState *env, target_ulong arg1)
{
    /* tertiary/secondary caches not implemented */
    env->CP0_Config2 = (env->CP0_Config2 & 0x8FFF0FFF);
}

void helper_mtc0_config4(CPUMIPSState *env, target_ulong arg1)
{
    env->CP0_Config4 = (env->CP0_Config4 & (~env->CP0_Config4_rw_bitmask)) |
                       (arg1 & env->CP0_Config4_rw_bitmask);
}

void helper_mtc0_config5(CPUMIPSState *env, target_ulong arg1)
{
    env->CP0_Config5 = (env->CP0_Config5 & (~env->CP0_Config5_rw_bitmask)) |
                       (arg1 & env->CP0_Config5_rw_bitmask);
    compute_hflags(env);
}

void helper_mtc0_lladdr(CPUMIPSState *env, target_ulong arg1)
{
    target_long mask = env->CP0_LLAddr_rw_bitmask;
    arg1 = arg1 << env->CP0_LLAddr_shift;
    env->lladdr = (env->lladdr & ~mask) | (arg1 & mask);
}

void helper_mtc0_maar(CPUMIPSState *env, target_ulong arg1)
{
    uint64_t mask = ((env->PAMask >> 4) & ~0xFFFull) | 0x3;

    if (!(env->CP0_Config5 & (1 << CP0C5_MRP))) {
        return;
    }
    if (env->CP0_MAARI < MIPS_MAAR_MAX) {
        env->CP0_MAAR[env->CP0_MAARI] = arg1 & mask;
    }
}

void helper_mthc0_maar(CPUMIPSState *env, target_ulong arg1)
{
    if (!(env->CP0_Config5 & (1 << CP0C5_MRP))) {
        return;
    }

    if (env->CP0_MAARI < MIPS_MAAR_MAX) {
        env->CP0_MAAR[env->CP0_MAARI] = ((uint64_t) arg1 << 32) |
                (env->CP0_MAAR[env->CP0_MAARI] & 0x00000000ffffffffULL);
    }
}

void helper_mtc0_maari(CPUMIPSState *env, target_ulong arg1)
{
    int index = arg1 & 0x3f;
    if (!(env->CP0_Config5 & (1 << CP0C5_MRP))) {
        return;
    }
    if (index == 0x3f) {
        /* Software may write all ones to INDEX to determine the
           maximum value supported. */
        env->CP0_MAARI = MIPS_MAAR_MAX - 1;
    } else if (index < MIPS_MAAR_MAX) {
        env->CP0_MAARI = index;
    }
    /* Other than the all ones, if the
       value written is not supported, then INDEX is unchanged
       from its previous value. */
}

void helper_mtc0_watchlo(CPUMIPSState *env, target_ulong arg1, uint32_t sel)
{
    /* Watch exceptions for instructions, data loads, data stores
       not implemented. */
    env->CP0_WatchLo[sel] = (arg1 & ~0x7);
}

void helper_mtc0_watchhi(CPUMIPSState *env, target_ulong arg1, uint32_t sel)
{
    env->CP0_WatchHi[sel] = (arg1 & 0x40FF0FF8);
    env->CP0_WatchHi[sel] &= ~(env->CP0_WatchHi[sel] & arg1 & 0x7);
}

void helper_mtc0_xcontext(CPUMIPSState *env, target_ulong arg1)
{
    target_ulong mask = (1ULL << (env->SEGBITS - 7)) - 1;
    env->CP0_XContext = (env->CP0_XContext & mask) | (arg1 & ~mask);
}

void helper_mtc0_framemask(CPUMIPSState *env, target_ulong arg1)
{
    env->CP0_Framemask = arg1; /* XXX */
}

void helper_mtc0_debug(CPUMIPSState *env, target_ulong arg1)
{
    env->CP0_Debug = (env->CP0_Debug & 0x8C03FC1F) | (arg1 & 0x13300120);
    if (arg1 & (1 << CP0DB_DM))
        env->hflags |= MIPS_HFLAG_DM;
    else
        env->hflags &= ~MIPS_HFLAG_DM;
}

void helper_mttc0_debug(CPUMIPSState *env, target_ulong arg1)
{
    int other_tc = env->CP0_VPEControl & (0xff << CP0VPECo_TargTC);
    uint32_t val = arg1 & ((1 << CP0DB_SSt) | (1 << CP0DB_Halt));
    CPUMIPSState *other = mips_cpu_map_tc(env, &other_tc);

    /* XXX: Might be wrong, check with EJTAG spec. */
    if (other_tc == other->current_tc)
        other->active_tc.CP0_Debug_tcstatus = val;
    else
        other->tcs[other_tc].CP0_Debug_tcstatus = val;
    other->CP0_Debug = (other->CP0_Debug &
                     ((1 << CP0DB_SSt) | (1 << CP0DB_Halt))) |
                     (arg1 & ~((1 << CP0DB_SSt) | (1 << CP0DB_Halt)));
}

void helper_mtc0_performance0(CPUMIPSState *env, target_ulong arg1)
{
    env->CP0_Performance0 = arg1 & 0x000007ff;
}

void helper_mtc0_taglo(CPUMIPSState *env, target_ulong arg1)
{
    env->CP0_TagLo = arg1 & 0xFFFFFCF6;
}

void helper_mtc0_datalo(CPUMIPSState *env, target_ulong arg1)
{
    env->CP0_DataLo = arg1; /* XXX */
}

void helper_mtc0_taghi(CPUMIPSState *env, target_ulong arg1)
{
    env->CP0_TagHi = arg1; /* XXX */
}

void helper_mtc0_datahi(CPUMIPSState *env, target_ulong arg1)
{
    env->CP0_DataHi = arg1; /* XXX */
}

/* MIPS MT functions */
target_ulong helper_mftgpr(CPUMIPSState *env, uint32_t sel)
{
    int other_tc = env->CP0_VPEControl & (0xff << CP0VPECo_TargTC);
    CPUMIPSState *other = mips_cpu_map_tc(env, &other_tc);

    if (other_tc == other->current_tc)
        return other->active_tc.gpr[sel];
    else
        return other->tcs[other_tc].gpr[sel];
}

target_ulong helper_mftlo(CPUMIPSState *env, uint32_t sel)
{
    int other_tc = env->CP0_VPEControl & (0xff << CP0VPECo_TargTC);
    CPUMIPSState *other = mips_cpu_map_tc(env, &other_tc);

    if (other_tc == other->current_tc)
        return other->active_tc.LO[sel];
    else
        return other->tcs[other_tc].LO[sel];
}

target_ulong helper_mfthi(CPUMIPSState *env, uint32_t sel)
{
    int other_tc = env->CP0_VPEControl & (0xff << CP0VPECo_TargTC);
    CPUMIPSState *other = mips_cpu_map_tc(env, &other_tc);

    if (other_tc == other->current_tc)
        return other->active_tc.HI[sel];
    else
        return other->tcs[other_tc].HI[sel];
}

target_ulong helper_mftacx(CPUMIPSState *env, uint32_t sel)
{
    int other_tc = env->CP0_VPEControl & (0xff << CP0VPECo_TargTC);
    CPUMIPSState *other = mips_cpu_map_tc(env, &other_tc);

    if (other_tc == other->current_tc)
        return other->active_tc.ACX[sel];
    else
        return other->tcs[other_tc].ACX[sel];
}

target_ulong helper_mftdsp(CPUMIPSState *env)
{
    int other_tc = env->CP0_VPEControl & (0xff << CP0VPECo_TargTC);
    CPUMIPSState *other = mips_cpu_map_tc(env, &other_tc);

    if (other_tc == other->current_tc)
        return other->active_tc.DSPControl;
    else
        return other->tcs[other_tc].DSPControl;
}

void helper_mttgpr(CPUMIPSState *env, target_ulong arg1, uint32_t sel)
{
    int other_tc = env->CP0_VPEControl & (0xff << CP0VPECo_TargTC);
    CPUMIPSState *other = mips_cpu_map_tc(env, &other_tc);

    if (other_tc == other->current_tc)
        other->active_tc.gpr[sel] = arg1;
    else
        other->tcs[other_tc].gpr[sel] = arg1;
}

void helper_mttlo(CPUMIPSState *env, target_ulong arg1, uint32_t sel)
{
    int other_tc = env->CP0_VPEControl & (0xff << CP0VPECo_TargTC);
    CPUMIPSState *other = mips_cpu_map_tc(env, &other_tc);

    if (other_tc == other->current_tc)
        other->active_tc.LO[sel] = arg1;
    else
        other->tcs[other_tc].LO[sel] = arg1;
}

void helper_mtthi(CPUMIPSState *env, target_ulong arg1, uint32_t sel)
{
    int other_tc = env->CP0_VPEControl & (0xff << CP0VPECo_TargTC);
    CPUMIPSState *other = mips_cpu_map_tc(env, &other_tc);

    if (other_tc == other->current_tc)
        other->active_tc.HI[sel] = arg1;
    else
        other->tcs[other_tc].HI[sel] = arg1;
}

void helper_mttacx(CPUMIPSState *env, target_ulong arg1, uint32_t sel)
{
    int other_tc = env->CP0_VPEControl & (0xff << CP0VPECo_TargTC);
    CPUMIPSState *other = mips_cpu_map_tc(env, &other_tc);

    if (other_tc == other->current_tc)
        other->active_tc.ACX[sel] = arg1;
    else
        other->tcs[other_tc].ACX[sel] = arg1;
}

void helper_mttdsp(CPUMIPSState *env, target_ulong arg1)
{
    int other_tc = env->CP0_VPEControl & (0xff << CP0VPECo_TargTC);
    CPUMIPSState *other = mips_cpu_map_tc(env, &other_tc);

    if (other_tc == other->current_tc)
        other->active_tc.DSPControl = arg1;
    else
        other->tcs[other_tc].DSPControl = arg1;
}

/* MIPS MT functions */
target_ulong helper_dmt(void)
{
    // TODO
     return 0;
}

target_ulong helper_emt(void)
{
    // TODO
    return 0;
}

target_ulong helper_dvpe(CPUMIPSState *env)
{
    CPUState *other_cs = first_cpu;
    target_ulong prev = env->mvp->CP0_MVPControl;

    CPU_FOREACH(other_cs) {
        MIPSCPU *other_cpu = MIPS_CPU(other_cs);
        /* Turn off all VPEs except the one executing the dvpe.  */
        if (&other_cpu->env != env) {
            other_cpu->env.mvp->CP0_MVPControl &= ~(1 << CP0MVPCo_EVP);
            mips_vpe_sleep(other_cpu);
        }
    }
    return prev;
}

target_ulong helper_evpe(CPUMIPSState *env)
{
    CPUState *other_cs = first_cpu;
    target_ulong prev = env->mvp->CP0_MVPControl;

    CPU_FOREACH(other_cs) {
        MIPSCPU *other_cpu = MIPS_CPU(other_cs);

        if (&other_cpu->env != env
            /* If the VPE is WFI, don't disturb its sleep.  */
            && !mips_vpe_is_wfi(other_cpu)) {
            /* Enable the VPE.  */
            other_cpu->env.mvp->CP0_MVPControl |= (1 << CP0MVPCo_EVP);
            mips_vpe_wake(other_cpu); /* And wake it up.  */
        }
    }
    return prev;
}
#endif /* !CONFIG_USER_ONLY */

void helper_fork(target_ulong arg1, target_ulong arg2)
{
    // arg1 = rt, arg2 = rs
    // TODO: store to TC register
}

target_ulong helper_yield(CPUMIPSState *env, target_ulong arg)
{
    target_long arg1 = arg;

    if (arg1 < 0) {
        /* No scheduling policy implemented. */
        if (arg1 != -2) {
            if (env->CP0_VPEControl & (1 << CP0VPECo_YSI) &&
                env->active_tc.CP0_TCStatus & (1 << CP0TCSt_DT)) {
                env->CP0_VPEControl &= ~(0x7 << CP0VPECo_EXCPT);
                env->CP0_VPEControl |= 4 << CP0VPECo_EXCPT;
                helper_raise_exception(env, EXCP_THREAD);
            }
        }
    } else if (arg1 == 0) {
        if (0 /* TODO: TC underflow */) {
            env->CP0_VPEControl &= ~(0x7 << CP0VPECo_EXCPT);
            helper_raise_exception(env, EXCP_THREAD);
        } else {
            // TODO: Deallocate TC
        }
    } else if (arg1 > 0) {
        /* Yield qualifier inputs not implemented. */
        env->CP0_VPEControl &= ~(0x7 << CP0VPECo_EXCPT);
        env->CP0_VPEControl |= 2 << CP0VPECo_EXCPT;
        helper_raise_exception(env, EXCP_THREAD);
    }
    return env->CP0_YQMask;
}

#ifndef CONFIG_USER_ONLY
/* TLB management */
static void cpu_mips_tlb_flush (CPUMIPSState *env, int flush_global)
{
    MIPSCPU *cpu = mips_env_get_cpu(env);

    /* Flush qemu's TLB and discard all shadowed entries.  */
    tlb_flush(CPU(cpu), flush_global);
    env->tlb->tlb_in_use = env->tlb->nb_tlb;
}

static void r4k_mips_tlb_flush_extra (CPUMIPSState *env, int first)
{
    /* Discard entries from env->tlb[first] onwards.  */
    while (env->tlb->tlb_in_use > first) {
        r4k_invalidate_tlb(env, --env->tlb->tlb_in_use, 0);
    }
}

static inline uint64_t get_tlb_pfn_from_entrylo(uint64_t entryLo)
{
#if defined(TARGET_MIPS64)
    return extract64(entryLo, 6, 54);
#else
    return extract64(entryLo, 6, 24) | /* PFN */
           (extract64(entryLo, 32, 32) << 24); /* PFNX */
#endif
}

static inline uint64_t get_entrylo_pfn_from_tlb(uint64_t tlb_pfn)
{
#if defined(TARGET_MIPS64)
    return tlb_pfn << 6;
#else
    return (extract64(tlb_pfn, 0, 24) << 6) | /* PFN */
           (extract64(tlb_pfn, 24, 32) << 32); /* PFNX */
#endif
}

static void r4k_fill_tlb(CPUMIPSState *env, int idx)
{
    r4k_tlb_t *tlb;

    /* XXX: detect conflicting TLBs and raise a MCHECK exception when needed */
    tlb = &env->tlb->mmu.r4k.tlb[idx];
    if (env->CP0_EntryHi & (1 << CP0EnHi_EHINV)) {
        tlb->EHINV = 1;
        return;
    }
    tlb->EHINV = 0;
    tlb->VPN = env->CP0_EntryHi & (TARGET_PAGE_MASK << 1);
#if defined(TARGET_MIPS64)
    tlb->VPN &= env->SEGMask;
#endif
    tlb->ASID = env->CP0_EntryHi & 0xFF;
    tlb->PageMask = env->CP0_PageMask;
    tlb->G = env->CP0_EntryLo0 & env->CP0_EntryLo1 & 1;
    tlb->V0 = (env->CP0_EntryLo0 & 2) != 0;
    tlb->D0 = (env->CP0_EntryLo0 & 4) != 0;
    tlb->C0 = (env->CP0_EntryLo0 >> 3) & 0x7;
<<<<<<< HEAD
    tlb->PFN[0] = get_tlb_pfn_from_entrylo(env->CP0_EntryLo0);
    tlb->V1 = (env->CP0_EntryLo1 & 2) != 0;
    tlb->D1 = (env->CP0_EntryLo1 & 4) != 0;
    tlb->C1 = (env->CP0_EntryLo1 >> 3) & 0x7;
    tlb->PFN[1] = get_tlb_pfn_from_entrylo(env->CP0_EntryLo1);
=======
    tlb->XI0 = (env->CP0_EntryLo0 >> CP0EnLo_XI) & 1;
    tlb->RI0 = (env->CP0_EntryLo0 >> CP0EnLo_RI) & 1;
    tlb->PFN[0] = (env->CP0_EntryLo0 >> 6) << 12;
    tlb->V1 = (env->CP0_EntryLo1 & 2) != 0;
    tlb->D1 = (env->CP0_EntryLo1 & 4) != 0;
    tlb->C1 = (env->CP0_EntryLo1 >> 3) & 0x7;
    tlb->XI1 = (env->CP0_EntryLo1 >> CP0EnLo_XI) & 1;
    tlb->RI1 = (env->CP0_EntryLo1 >> CP0EnLo_RI) & 1;
    tlb->PFN[1] = (env->CP0_EntryLo1 >> 6) << 12;
>>>>>>> e0d0041e
}

void r4k_helper_tlbinv(CPUMIPSState *env)
{
    int idx;
    r4k_tlb_t *tlb;
    uint8_t ASID = env->CP0_EntryHi & 0xFF;

    for (idx = 0; idx < env->tlb->nb_tlb; idx++) {
        tlb = &env->tlb->mmu.r4k.tlb[idx];
        if (!tlb->G && tlb->ASID == ASID) {
            tlb->EHINV = 1;
        }
    }
    cpu_mips_tlb_flush(env, 1);
}

void r4k_helper_tlbinvf(CPUMIPSState *env)
{
    int idx;

    for (idx = 0; idx < env->tlb->nb_tlb; idx++) {
        env->tlb->mmu.r4k.tlb[idx].EHINV = 1;
    }
    cpu_mips_tlb_flush(env, 1);
}

void r4k_helper_tlbwi(CPUMIPSState *env)
{
    r4k_tlb_t *tlb;
    int idx;
    target_ulong VPN;
    uint8_t ASID;
    bool G, V0, D0, V1, D1;

    idx = (env->CP0_Index & ~0x80000000) % env->tlb->nb_tlb;
    tlb = &env->tlb->mmu.r4k.tlb[idx];
    VPN = env->CP0_EntryHi & (TARGET_PAGE_MASK << 1);
#if defined(TARGET_MIPS64)
    VPN &= env->SEGMask;
#endif
    ASID = env->CP0_EntryHi & 0xff;
    G = env->CP0_EntryLo0 & env->CP0_EntryLo1 & 1;
    V0 = (env->CP0_EntryLo0 & 2) != 0;
    D0 = (env->CP0_EntryLo0 & 4) != 0;
    V1 = (env->CP0_EntryLo1 & 2) != 0;
    D1 = (env->CP0_EntryLo1 & 4) != 0;

    /* Discard cached TLB entries, unless tlbwi is just upgrading access
       permissions on the current entry. */
    if (tlb->VPN != VPN || tlb->ASID != ASID || tlb->G != G ||
        (tlb->V0 && !V0) || (tlb->D0 && !D0) ||
        (tlb->V1 && !V1) || (tlb->D1 && !D1)) {
        r4k_mips_tlb_flush_extra(env, env->tlb->nb_tlb);
    }

    r4k_invalidate_tlb(env, idx, 0);
    r4k_fill_tlb(env, idx);
}

void r4k_helper_tlbwr(CPUMIPSState *env)
{
    int r = cpu_mips_get_random(env);

    r4k_invalidate_tlb(env, r, 1);
    r4k_fill_tlb(env, r);
}

void r4k_helper_tlbp(CPUMIPSState *env)
{
    r4k_tlb_t *tlb;
    target_ulong mask;
    target_ulong tag;
    target_ulong VPN;
    uint8_t ASID;
    int i;

    ASID = env->CP0_EntryHi & 0xFF;
    for (i = 0; i < env->tlb->nb_tlb; i++) {
        tlb = &env->tlb->mmu.r4k.tlb[i];
        /* 1k pages are not supported. */
        mask = tlb->PageMask | ~(TARGET_PAGE_MASK << 1);
        tag = env->CP0_EntryHi & ~mask;
        VPN = tlb->VPN & ~mask;
#if defined(TARGET_MIPS64)
        tag &= env->SEGMask;
#endif
        /* Check ASID, virtual page number & size */
        if ((tlb->G == 1 || tlb->ASID == ASID) && VPN == tag && !tlb->EHINV) {
            /* TLB match */
            env->CP0_Index = i;
            break;
        }
    }
    if (i == env->tlb->nb_tlb) {
        /* No match.  Discard any shadow entries, if any of them match.  */
        for (i = env->tlb->nb_tlb; i < env->tlb->tlb_in_use; i++) {
            tlb = &env->tlb->mmu.r4k.tlb[i];
            /* 1k pages are not supported. */
            mask = tlb->PageMask | ~(TARGET_PAGE_MASK << 1);
            tag = env->CP0_EntryHi & ~mask;
            VPN = tlb->VPN & ~mask;
#if defined(TARGET_MIPS64)
            tag &= env->SEGMask;
#endif
            /* Check ASID, virtual page number & size */
            if ((tlb->G == 1 || tlb->ASID == ASID) && VPN == tag) {
                r4k_mips_tlb_flush_extra (env, i);
                break;
            }
        }

        env->CP0_Index |= 0x80000000;
    }
}

void r4k_helper_tlbr(CPUMIPSState *env)
{
    r4k_tlb_t *tlb;
    uint8_t ASID;
    int idx;

    ASID = env->CP0_EntryHi & 0xFF;
    idx = (env->CP0_Index & ~0x80000000) % env->tlb->nb_tlb;
    tlb = &env->tlb->mmu.r4k.tlb[idx];

    /* If this will change the current ASID, flush qemu's TLB.  */
    if (ASID != tlb->ASID)
        cpu_mips_tlb_flush (env, 1);

    r4k_mips_tlb_flush_extra(env, env->tlb->nb_tlb);

<<<<<<< HEAD
    env->CP0_EntryHi = tlb->VPN | tlb->ASID;
    env->CP0_PageMask = tlb->PageMask;
    env->CP0_EntryLo0 = tlb->G | (tlb->V0 << 1) | (tlb->D0 << 2) |
                        (tlb->C0 << 3) | get_entrylo_pfn_from_tlb(tlb->PFN[0]);
    env->CP0_EntryLo1 = tlb->G | (tlb->V1 << 1) | (tlb->D1 << 2) |
                        (tlb->C1 << 3) | get_entrylo_pfn_from_tlb(tlb->PFN[1]);
=======
    if (tlb->EHINV) {
        env->CP0_EntryHi = 1 << CP0EnHi_EHINV;
        env->CP0_PageMask = 0;
        env->CP0_EntryLo0 = 0;
        env->CP0_EntryLo1 = 0;
    } else {
        env->CP0_EntryHi = tlb->VPN | tlb->ASID;
        env->CP0_PageMask = tlb->PageMask;
        env->CP0_EntryLo0 = tlb->G | (tlb->V0 << 1) | (tlb->D0 << 2) |
                        ((target_ulong)tlb->RI0 << CP0EnLo_RI) |
                        ((target_ulong)tlb->XI0 << CP0EnLo_XI) |
                        (tlb->C0 << 3) | (tlb->PFN[0] >> 6);
        env->CP0_EntryLo1 = tlb->G | (tlb->V1 << 1) | (tlb->D1 << 2) |
                        ((target_ulong)tlb->RI1 << CP0EnLo_RI) |
                        ((target_ulong)tlb->XI1 << CP0EnLo_XI) |
                        (tlb->C1 << 3) | (tlb->PFN[1] >> 6);
    }
>>>>>>> e0d0041e
}

void helper_tlbwi(CPUMIPSState *env)
{
    env->tlb->helper_tlbwi(env);
}

void helper_tlbwr(CPUMIPSState *env)
{
    env->tlb->helper_tlbwr(env);
}

void helper_tlbp(CPUMIPSState *env)
{
    env->tlb->helper_tlbp(env);
}

void helper_tlbr(CPUMIPSState *env)
{
    env->tlb->helper_tlbr(env);
}

void helper_tlbinv(CPUMIPSState *env)
{
    env->tlb->helper_tlbinv(env);
}

void helper_tlbinvf(CPUMIPSState *env)
{
    env->tlb->helper_tlbinvf(env);
}

/* Specials */
target_ulong helper_di(CPUMIPSState *env)
{
    target_ulong t0 = env->CP0_Status;

    env->CP0_Status = t0 & ~(1 << CP0St_IE);
    return t0;
}

target_ulong helper_ei(CPUMIPSState *env)
{
    target_ulong t0 = env->CP0_Status;

    env->CP0_Status = t0 | (1 << CP0St_IE);
    return t0;
}

static void debug_pre_eret(CPUMIPSState *env)
{
    if (qemu_loglevel_mask(CPU_LOG_EXEC)) {
        qemu_log("ERET: PC " TARGET_FMT_lx " EPC " TARGET_FMT_lx,
                env->active_tc.PC, env->CP0_EPC);
        if (env->CP0_Status & (1 << CP0St_ERL))
            qemu_log(" ErrorEPC " TARGET_FMT_lx, env->CP0_ErrorEPC);
        if (env->hflags & MIPS_HFLAG_DM)
            qemu_log(" DEPC " TARGET_FMT_lx, env->CP0_DEPC);
        qemu_log("\n");
    }
}

static void debug_post_eret(CPUMIPSState *env)
{
    MIPSCPU *cpu = mips_env_get_cpu(env);

    if (qemu_loglevel_mask(CPU_LOG_EXEC)) {
        qemu_log("  =>  PC " TARGET_FMT_lx " EPC " TARGET_FMT_lx,
                env->active_tc.PC, env->CP0_EPC);
        if (env->CP0_Status & (1 << CP0St_ERL))
            qemu_log(" ErrorEPC " TARGET_FMT_lx, env->CP0_ErrorEPC);
        if (env->hflags & MIPS_HFLAG_DM)
            qemu_log(" DEPC " TARGET_FMT_lx, env->CP0_DEPC);
        switch (env->hflags & MIPS_HFLAG_KSU) {
        case MIPS_HFLAG_UM: qemu_log(", UM\n"); break;
        case MIPS_HFLAG_SM: qemu_log(", SM\n"); break;
        case MIPS_HFLAG_KM: qemu_log("\n"); break;
        default:
            cpu_abort(CPU(cpu), "Invalid MMU mode!\n");
            break;
        }
    }
}

static void set_pc(CPUMIPSState *env, target_ulong error_pc)
{
    env->active_tc.PC = error_pc & ~(target_ulong)1;
    if (error_pc & 1) {
        env->hflags |= MIPS_HFLAG_M16;
    } else {
        env->hflags &= ~(MIPS_HFLAG_M16);
    }
}

void helper_eret(CPUMIPSState *env)
{
    debug_pre_eret(env);
    if (env->CP0_Status & (1 << CP0St_ERL)) {
        set_pc(env, env->CP0_ErrorEPC);
        env->CP0_Status &= ~(1 << CP0St_ERL);
    } else {
        set_pc(env, env->CP0_EPC);
        env->CP0_Status &= ~(1 << CP0St_EXL);
    }
    compute_hflags(env);
    debug_post_eret(env);
    env->lladdr = 1;
}

void helper_deret(CPUMIPSState *env)
{
    debug_pre_eret(env);
    set_pc(env, env->CP0_DEPC);

    env->hflags &= MIPS_HFLAG_DM;
    compute_hflags(env);
    debug_post_eret(env);
    env->lladdr = 1;
}
#endif /* !CONFIG_USER_ONLY */

target_ulong helper_rdhwr_cpunum(CPUMIPSState *env)
{
    if ((env->hflags & MIPS_HFLAG_CP0) ||
        (env->CP0_HWREna & (1 << 0)))
        return env->CP0_EBase & 0x3ff;
    else
        helper_raise_exception(env, EXCP_RI);

    return 0;
}

target_ulong helper_rdhwr_synci_step(CPUMIPSState *env)
{
    if ((env->hflags & MIPS_HFLAG_CP0) ||
        (env->CP0_HWREna & (1 << 1)))
        return env->SYNCI_Step;
    else
        helper_raise_exception(env, EXCP_RI);

    return 0;
}

target_ulong helper_rdhwr_cc(CPUMIPSState *env)
{
    if ((env->hflags & MIPS_HFLAG_CP0) ||
        (env->CP0_HWREna & (1 << 2)))
        return env->CP0_Count;
    else
        helper_raise_exception(env, EXCP_RI);

    return 0;
}

target_ulong helper_rdhwr_ccres(CPUMIPSState *env)
{
    if ((env->hflags & MIPS_HFLAG_CP0) ||
        (env->CP0_HWREna & (1 << 3)))
        return env->CCRes;
    else
        helper_raise_exception(env, EXCP_RI);

    return 0;
}

void helper_pmon(CPUMIPSState *env, int function)
{
    function /= 2;
    switch (function) {
    case 2: /* TODO: char inbyte(int waitflag); */
        if (env->active_tc.gpr[4] == 0)
            env->active_tc.gpr[2] = -1;
        /* Fall through */
    case 11: /* TODO: char inbyte (void); */
        env->active_tc.gpr[2] = -1;
        break;
    case 3:
    case 12:
        printf("%c", (char)(env->active_tc.gpr[4] & 0xFF));
        break;
    case 17:
        break;
    case 158:
        {
            unsigned char *fmt = (void *)(uintptr_t)env->active_tc.gpr[4];
            printf("%s", fmt);
        }
        break;
    }
}

void helper_wait(CPUMIPSState *env)
{
    CPUState *cs = CPU(mips_env_get_cpu(env));

    cs->halted = 1;
    cpu_reset_interrupt(cs, CPU_INTERRUPT_WAKE);
    helper_raise_exception(env, EXCP_HLT);
}

#if !defined(CONFIG_USER_ONLY)

void mips_cpu_do_unaligned_access(CPUState *cs, vaddr addr,
                                  int access_type, int is_user,
                                  uintptr_t retaddr)
{
    MIPSCPU *cpu = MIPS_CPU(cs);
    CPUMIPSState *env = &cpu->env;
    int error_code = 0;
    int excp;

    env->CP0_BadVAddr = addr;

    if (access_type == MMU_DATA_STORE) {
        excp = EXCP_AdES;
    } else {
        excp = EXCP_AdEL;
        if (access_type == MMU_INST_FETCH) {
            error_code |= EXCP_INST_NOTAVAIL;
        }
    }

    do_raise_exception_err(env, excp, error_code, retaddr);
}

void tlb_fill(CPUState *cs, target_ulong addr, int is_write, int mmu_idx,
              uintptr_t retaddr)
{
    int ret;

    ret = mips_cpu_handle_mmu_fault(cs, addr, is_write, mmu_idx);
    if (ret) {
        MIPSCPU *cpu = MIPS_CPU(cs);
        CPUMIPSState *env = &cpu->env;

        do_raise_exception_err(env, cs->exception_index,
                               env->error_code, retaddr);
    }
}

void mips_cpu_unassigned_access(CPUState *cs, hwaddr addr,
                                bool is_write, bool is_exec, int unused,
                                unsigned size)
{
    MIPSCPU *cpu = MIPS_CPU(cs);
    CPUMIPSState *env = &cpu->env;

    /*
     * Raising an exception with KVM enabled will crash because it won't be from
     * the main execution loop so the longjmp won't have a matching setjmp.
     * Until we can trigger a bus error exception through KVM lets just ignore
     * the access.
     */
    if (kvm_enabled()) {
        return;
    }

    if (is_exec) {
        helper_raise_exception(env, EXCP_IBE);
    } else {
        helper_raise_exception(env, EXCP_DBE);
    }
}
#endif /* !CONFIG_USER_ONLY */

/* Complex FPU operations which may need stack space. */

#define FLOAT_TWO32 make_float32(1 << 30)
#define FLOAT_TWO64 make_float64(1ULL << 62)
#define FP_TO_INT32_OVERFLOW 0x7fffffff
#define FP_TO_INT64_OVERFLOW 0x7fffffffffffffffULL

/* convert MIPS rounding mode in FCR31 to IEEE library */
unsigned int ieee_rm[] = {
    float_round_nearest_even,
    float_round_to_zero,
    float_round_up,
    float_round_down
};

static inline void restore_rounding_mode(CPUMIPSState *env)
{
    set_float_rounding_mode(ieee_rm[env->active_fpu.fcr31 & 3],
                            &env->active_fpu.fp_status);
}

static inline void restore_flush_mode(CPUMIPSState *env)
{
    set_flush_to_zero((env->active_fpu.fcr31 & (1 << 24)) != 0,
                      &env->active_fpu.fp_status);
}

target_ulong helper_cfc1(CPUMIPSState *env, uint32_t reg)
{
    target_ulong arg1 = 0;

    switch (reg) {
    case 0:
        arg1 = (int32_t)env->active_fpu.fcr0;
        break;
    case 1:
        /* UFR Support - Read Status FR */
        if (env->active_fpu.fcr0 & (1 << FCR0_UFRP)) {
            if (env->CP0_Config5 & (1 << CP0C5_UFR)) {
                arg1 = (int32_t)
                       ((env->CP0_Status & (1  << CP0St_FR)) >> CP0St_FR);
            } else {
                helper_raise_exception(env, EXCP_RI);
            }
        }
        break;
    case 25:
        arg1 = ((env->active_fpu.fcr31 >> 24) & 0xfe) | ((env->active_fpu.fcr31 >> 23) & 0x1);
        break;
    case 26:
        arg1 = env->active_fpu.fcr31 & 0x0003f07c;
        break;
    case 28:
        arg1 = (env->active_fpu.fcr31 & 0x00000f83) | ((env->active_fpu.fcr31 >> 22) & 0x4);
        break;
    default:
        arg1 = (int32_t)env->active_fpu.fcr31;
        break;
    }

    return arg1;
}

void helper_ctc1(CPUMIPSState *env, target_ulong arg1, uint32_t fs, uint32_t rt)
{
    switch (fs) {
    case 1:
        /* UFR Alias - Reset Status FR */
        if (!((env->active_fpu.fcr0 & (1 << FCR0_UFRP)) && (rt == 0))) {
            return;
        }
        if (env->CP0_Config5 & (1 << CP0C5_UFR)) {
            env->CP0_Status &= ~(1 << CP0St_FR);
            compute_hflags(env);
        } else {
            helper_raise_exception(env, EXCP_RI);
        }
        break;
    case 4:
        /* UNFR Alias - Set Status FR */
        if (!((env->active_fpu.fcr0 & (1 << FCR0_UFRP)) && (rt == 0))) {
            return;
        }
        if (env->CP0_Config5 & (1 << CP0C5_UFR)) {
            env->CP0_Status |= (1 << CP0St_FR);
            compute_hflags(env);
        } else {
            helper_raise_exception(env, EXCP_RI);
        }
        break;
    case 25:
        if ((env->insn_flags & ISA_MIPS32R6) || (arg1 & 0xffffff00)) {
            return;
        }
        env->active_fpu.fcr31 = (env->active_fpu.fcr31 & 0x017fffff) | ((arg1 & 0xfe) << 24) |
                     ((arg1 & 0x1) << 23);
        break;
    case 26:
        if (arg1 & 0x007c0000)
            return;
        env->active_fpu.fcr31 = (env->active_fpu.fcr31 & 0xfffc0f83) | (arg1 & 0x0003f07c);
        break;
    case 28:
        if (arg1 & 0x007c0000)
            return;
        env->active_fpu.fcr31 = (env->active_fpu.fcr31 & 0xfefff07c) | (arg1 & 0x00000f83) |
                     ((arg1 & 0x4) << 22);
        break;
    case 31:
        if (env->insn_flags & ISA_MIPS32R6) {
            uint32_t mask = 0xfefc0000;
            env->active_fpu.fcr31 = (arg1 & ~mask) |
                (env->active_fpu.fcr31 & mask);
        } else if (!(arg1 & 0x007c0000)) {
            env->active_fpu.fcr31 = arg1;
        }
        break;
    default:
        return;
    }
    /* set rounding mode */
    restore_rounding_mode(env);
    /* set flush-to-zero mode */
    restore_flush_mode(env);
    set_float_exception_flags(0, &env->active_fpu.fp_status);
    if ((GET_FP_ENABLE(env->active_fpu.fcr31) | 0x20) & GET_FP_CAUSE(env->active_fpu.fcr31))
        do_raise_exception(env, EXCP_FPE, GETPC());
}

int ieee_ex_to_mips(int xcpt)
{
    int ret = 0;
    if (xcpt) {
        if (xcpt & float_flag_invalid) {
            ret |= FP_INVALID;
        }
        if (xcpt & float_flag_overflow) {
            ret |= FP_OVERFLOW;
        }
        if (xcpt & float_flag_underflow) {
            ret |= FP_UNDERFLOW;
        }
        if (xcpt & float_flag_divbyzero) {
            ret |= FP_DIV0;
        }
        if (xcpt & float_flag_inexact) {
            ret |= FP_INEXACT;
        }
    }
    return ret;
}

static inline void update_fcr31(CPUMIPSState *env, uintptr_t pc)
{
    int tmp = ieee_ex_to_mips(get_float_exception_flags(&env->active_fpu.fp_status));

    SET_FP_CAUSE(env->active_fpu.fcr31, tmp);

    if (tmp) {
        set_float_exception_flags(0, &env->active_fpu.fp_status);

        if (GET_FP_ENABLE(env->active_fpu.fcr31) & tmp) {
            do_raise_exception(env, EXCP_FPE, pc);
        } else {
            UPDATE_FP_FLAGS(env->active_fpu.fcr31, tmp);
        }
    }
}

/* Float support.
   Single precition routines have a "s" suffix, double precision a
   "d" suffix, 32bit integer "w", 64bit integer "l", paired single "ps",
   paired single lower "pl", paired single upper "pu".  */

/* unary operations, modifying fp status  */
uint64_t helper_float_sqrt_d(CPUMIPSState *env, uint64_t fdt0)
{
    fdt0 = float64_sqrt(fdt0, &env->active_fpu.fp_status);
    update_fcr31(env, GETPC());
    return fdt0;
}

uint32_t helper_float_sqrt_s(CPUMIPSState *env, uint32_t fst0)
{
    fst0 = float32_sqrt(fst0, &env->active_fpu.fp_status);
    update_fcr31(env, GETPC());
    return fst0;
}

uint64_t helper_float_cvtd_s(CPUMIPSState *env, uint32_t fst0)
{
    uint64_t fdt2;

    fdt2 = float32_to_float64(fst0, &env->active_fpu.fp_status);
    update_fcr31(env, GETPC());
    return fdt2;
}

uint64_t helper_float_cvtd_w(CPUMIPSState *env, uint32_t wt0)
{
    uint64_t fdt2;

    fdt2 = int32_to_float64(wt0, &env->active_fpu.fp_status);
    update_fcr31(env, GETPC());
    return fdt2;
}

uint64_t helper_float_cvtd_l(CPUMIPSState *env, uint64_t dt0)
{
    uint64_t fdt2;

    fdt2 = int64_to_float64(dt0, &env->active_fpu.fp_status);
    update_fcr31(env, GETPC());
    return fdt2;
}

uint64_t helper_float_cvtl_d(CPUMIPSState *env, uint64_t fdt0)
{
    uint64_t dt2;

    dt2 = float64_to_int64(fdt0, &env->active_fpu.fp_status);
    if (get_float_exception_flags(&env->active_fpu.fp_status)
        & (float_flag_invalid | float_flag_overflow)) {
        dt2 = FP_TO_INT64_OVERFLOW;
    }
    update_fcr31(env, GETPC());
    return dt2;
}

uint64_t helper_float_cvtl_s(CPUMIPSState *env, uint32_t fst0)
{
    uint64_t dt2;

    dt2 = float32_to_int64(fst0, &env->active_fpu.fp_status);
    if (get_float_exception_flags(&env->active_fpu.fp_status)
        & (float_flag_invalid | float_flag_overflow)) {
        dt2 = FP_TO_INT64_OVERFLOW;
    }
    update_fcr31(env, GETPC());
    return dt2;
}

uint64_t helper_float_cvtps_pw(CPUMIPSState *env, uint64_t dt0)
{
    uint32_t fst2;
    uint32_t fsth2;

    fst2 = int32_to_float32(dt0 & 0XFFFFFFFF, &env->active_fpu.fp_status);
    fsth2 = int32_to_float32(dt0 >> 32, &env->active_fpu.fp_status);
    update_fcr31(env, GETPC());
    return ((uint64_t)fsth2 << 32) | fst2;
}

uint64_t helper_float_cvtpw_ps(CPUMIPSState *env, uint64_t fdt0)
{
    uint32_t wt2;
    uint32_t wth2;
    int excp, excph;

    wt2 = float32_to_int32(fdt0 & 0XFFFFFFFF, &env->active_fpu.fp_status);
    excp = get_float_exception_flags(&env->active_fpu.fp_status);
    if (excp & (float_flag_overflow | float_flag_invalid)) {
        wt2 = FP_TO_INT32_OVERFLOW;
    }

    set_float_exception_flags(0, &env->active_fpu.fp_status);
    wth2 = float32_to_int32(fdt0 >> 32, &env->active_fpu.fp_status);
    excph = get_float_exception_flags(&env->active_fpu.fp_status);
    if (excph & (float_flag_overflow | float_flag_invalid)) {
        wth2 = FP_TO_INT32_OVERFLOW;
    }

    set_float_exception_flags(excp | excph, &env->active_fpu.fp_status);
    update_fcr31(env, GETPC());

    return ((uint64_t)wth2 << 32) | wt2;
}

uint32_t helper_float_cvts_d(CPUMIPSState *env, uint64_t fdt0)
{
    uint32_t fst2;

    fst2 = float64_to_float32(fdt0, &env->active_fpu.fp_status);
    update_fcr31(env, GETPC());
    return fst2;
}

uint32_t helper_float_cvts_w(CPUMIPSState *env, uint32_t wt0)
{
    uint32_t fst2;

    fst2 = int32_to_float32(wt0, &env->active_fpu.fp_status);
    update_fcr31(env, GETPC());
    return fst2;
}

uint32_t helper_float_cvts_l(CPUMIPSState *env, uint64_t dt0)
{
    uint32_t fst2;

    fst2 = int64_to_float32(dt0, &env->active_fpu.fp_status);
    update_fcr31(env, GETPC());
    return fst2;
}

uint32_t helper_float_cvts_pl(CPUMIPSState *env, uint32_t wt0)
{
    uint32_t wt2;

    wt2 = wt0;
    update_fcr31(env, GETPC());
    return wt2;
}

uint32_t helper_float_cvts_pu(CPUMIPSState *env, uint32_t wth0)
{
    uint32_t wt2;

    wt2 = wth0;
    update_fcr31(env, GETPC());
    return wt2;
}

uint32_t helper_float_cvtw_s(CPUMIPSState *env, uint32_t fst0)
{
    uint32_t wt2;

    wt2 = float32_to_int32(fst0, &env->active_fpu.fp_status);
    update_fcr31(env, GETPC());
    if (get_float_exception_flags(&env->active_fpu.fp_status)
        & (float_flag_invalid | float_flag_overflow)) {
        wt2 = FP_TO_INT32_OVERFLOW;
    }
    return wt2;
}

uint32_t helper_float_cvtw_d(CPUMIPSState *env, uint64_t fdt0)
{
    uint32_t wt2;

    wt2 = float64_to_int32(fdt0, &env->active_fpu.fp_status);
    if (get_float_exception_flags(&env->active_fpu.fp_status)
        & (float_flag_invalid | float_flag_overflow)) {
        wt2 = FP_TO_INT32_OVERFLOW;
    }
    update_fcr31(env, GETPC());
    return wt2;
}

uint64_t helper_float_roundl_d(CPUMIPSState *env, uint64_t fdt0)
{
    uint64_t dt2;

    set_float_rounding_mode(float_round_nearest_even, &env->active_fpu.fp_status);
    dt2 = float64_to_int64(fdt0, &env->active_fpu.fp_status);
    restore_rounding_mode(env);
    if (get_float_exception_flags(&env->active_fpu.fp_status)
        & (float_flag_invalid | float_flag_overflow)) {
        dt2 = FP_TO_INT64_OVERFLOW;
    }
    update_fcr31(env, GETPC());
    return dt2;
}

uint64_t helper_float_roundl_s(CPUMIPSState *env, uint32_t fst0)
{
    uint64_t dt2;

    set_float_rounding_mode(float_round_nearest_even, &env->active_fpu.fp_status);
    dt2 = float32_to_int64(fst0, &env->active_fpu.fp_status);
    restore_rounding_mode(env);
    if (get_float_exception_flags(&env->active_fpu.fp_status)
        & (float_flag_invalid | float_flag_overflow)) {
        dt2 = FP_TO_INT64_OVERFLOW;
    }
    update_fcr31(env, GETPC());
    return dt2;
}

uint32_t helper_float_roundw_d(CPUMIPSState *env, uint64_t fdt0)
{
    uint32_t wt2;

    set_float_rounding_mode(float_round_nearest_even, &env->active_fpu.fp_status);
    wt2 = float64_to_int32(fdt0, &env->active_fpu.fp_status);
    restore_rounding_mode(env);
    if (get_float_exception_flags(&env->active_fpu.fp_status)
        & (float_flag_invalid | float_flag_overflow)) {
        wt2 = FP_TO_INT32_OVERFLOW;
    }
    update_fcr31(env, GETPC());
    return wt2;
}

uint32_t helper_float_roundw_s(CPUMIPSState *env, uint32_t fst0)
{
    uint32_t wt2;

    set_float_rounding_mode(float_round_nearest_even, &env->active_fpu.fp_status);
    wt2 = float32_to_int32(fst0, &env->active_fpu.fp_status);
    restore_rounding_mode(env);
    if (get_float_exception_flags(&env->active_fpu.fp_status)
        & (float_flag_invalid | float_flag_overflow)) {
        wt2 = FP_TO_INT32_OVERFLOW;
    }
    update_fcr31(env, GETPC());
    return wt2;
}

uint64_t helper_float_truncl_d(CPUMIPSState *env, uint64_t fdt0)
{
    uint64_t dt2;

    dt2 = float64_to_int64_round_to_zero(fdt0, &env->active_fpu.fp_status);
    if (get_float_exception_flags(&env->active_fpu.fp_status)
        & (float_flag_invalid | float_flag_overflow)) {
        dt2 = FP_TO_INT64_OVERFLOW;
    }
    update_fcr31(env, GETPC());
    return dt2;
}

uint64_t helper_float_truncl_s(CPUMIPSState *env, uint32_t fst0)
{
    uint64_t dt2;

    dt2 = float32_to_int64_round_to_zero(fst0, &env->active_fpu.fp_status);
    if (get_float_exception_flags(&env->active_fpu.fp_status)
        & (float_flag_invalid | float_flag_overflow)) {
        dt2 = FP_TO_INT64_OVERFLOW;
    }
    update_fcr31(env, GETPC());
    return dt2;
}

uint32_t helper_float_truncw_d(CPUMIPSState *env, uint64_t fdt0)
{
    uint32_t wt2;

    wt2 = float64_to_int32_round_to_zero(fdt0, &env->active_fpu.fp_status);
    if (get_float_exception_flags(&env->active_fpu.fp_status)
        & (float_flag_invalid | float_flag_overflow)) {
        wt2 = FP_TO_INT32_OVERFLOW;
    }
    update_fcr31(env, GETPC());
    return wt2;
}

uint32_t helper_float_truncw_s(CPUMIPSState *env, uint32_t fst0)
{
    uint32_t wt2;

    wt2 = float32_to_int32_round_to_zero(fst0, &env->active_fpu.fp_status);
    if (get_float_exception_flags(&env->active_fpu.fp_status)
        & (float_flag_invalid | float_flag_overflow)) {
        wt2 = FP_TO_INT32_OVERFLOW;
    }
    update_fcr31(env, GETPC());
    return wt2;
}

uint64_t helper_float_ceill_d(CPUMIPSState *env, uint64_t fdt0)
{
    uint64_t dt2;

    set_float_rounding_mode(float_round_up, &env->active_fpu.fp_status);
    dt2 = float64_to_int64(fdt0, &env->active_fpu.fp_status);
    restore_rounding_mode(env);
    if (get_float_exception_flags(&env->active_fpu.fp_status)
        & (float_flag_invalid | float_flag_overflow)) {
        dt2 = FP_TO_INT64_OVERFLOW;
    }
    update_fcr31(env, GETPC());
    return dt2;
}

uint64_t helper_float_ceill_s(CPUMIPSState *env, uint32_t fst0)
{
    uint64_t dt2;

    set_float_rounding_mode(float_round_up, &env->active_fpu.fp_status);
    dt2 = float32_to_int64(fst0, &env->active_fpu.fp_status);
    restore_rounding_mode(env);
    if (get_float_exception_flags(&env->active_fpu.fp_status)
        & (float_flag_invalid | float_flag_overflow)) {
        dt2 = FP_TO_INT64_OVERFLOW;
    }
    update_fcr31(env, GETPC());
    return dt2;
}

uint32_t helper_float_ceilw_d(CPUMIPSState *env, uint64_t fdt0)
{
    uint32_t wt2;

    set_float_rounding_mode(float_round_up, &env->active_fpu.fp_status);
    wt2 = float64_to_int32(fdt0, &env->active_fpu.fp_status);
    restore_rounding_mode(env);
    if (get_float_exception_flags(&env->active_fpu.fp_status)
        & (float_flag_invalid | float_flag_overflow)) {
        wt2 = FP_TO_INT32_OVERFLOW;
    }
    update_fcr31(env, GETPC());
    return wt2;
}

uint32_t helper_float_ceilw_s(CPUMIPSState *env, uint32_t fst0)
{
    uint32_t wt2;

    set_float_rounding_mode(float_round_up, &env->active_fpu.fp_status);
    wt2 = float32_to_int32(fst0, &env->active_fpu.fp_status);
    restore_rounding_mode(env);
    if (get_float_exception_flags(&env->active_fpu.fp_status)
        & (float_flag_invalid | float_flag_overflow)) {
        wt2 = FP_TO_INT32_OVERFLOW;
    }
    update_fcr31(env, GETPC());
    return wt2;
}

uint64_t helper_float_floorl_d(CPUMIPSState *env, uint64_t fdt0)
{
    uint64_t dt2;

    set_float_rounding_mode(float_round_down, &env->active_fpu.fp_status);
    dt2 = float64_to_int64(fdt0, &env->active_fpu.fp_status);
    restore_rounding_mode(env);
    if (get_float_exception_flags(&env->active_fpu.fp_status)
        & (float_flag_invalid | float_flag_overflow)) {
        dt2 = FP_TO_INT64_OVERFLOW;
    }
    update_fcr31(env, GETPC());
    return dt2;
}

uint64_t helper_float_floorl_s(CPUMIPSState *env, uint32_t fst0)
{
    uint64_t dt2;

    set_float_rounding_mode(float_round_down, &env->active_fpu.fp_status);
    dt2 = float32_to_int64(fst0, &env->active_fpu.fp_status);
    restore_rounding_mode(env);
    if (get_float_exception_flags(&env->active_fpu.fp_status)
        & (float_flag_invalid | float_flag_overflow)) {
        dt2 = FP_TO_INT64_OVERFLOW;
    }
    update_fcr31(env, GETPC());
    return dt2;
}

uint32_t helper_float_floorw_d(CPUMIPSState *env, uint64_t fdt0)
{
    uint32_t wt2;

    set_float_rounding_mode(float_round_down, &env->active_fpu.fp_status);
    wt2 = float64_to_int32(fdt0, &env->active_fpu.fp_status);
    restore_rounding_mode(env);
    if (get_float_exception_flags(&env->active_fpu.fp_status)
        & (float_flag_invalid | float_flag_overflow)) {
        wt2 = FP_TO_INT32_OVERFLOW;
    }
    update_fcr31(env, GETPC());
    return wt2;
}

uint32_t helper_float_floorw_s(CPUMIPSState *env, uint32_t fst0)
{
    uint32_t wt2;

    set_float_rounding_mode(float_round_down, &env->active_fpu.fp_status);
    wt2 = float32_to_int32(fst0, &env->active_fpu.fp_status);
    restore_rounding_mode(env);
    if (get_float_exception_flags(&env->active_fpu.fp_status)
        & (float_flag_invalid | float_flag_overflow)) {
        wt2 = FP_TO_INT32_OVERFLOW;
    }
    update_fcr31(env, GETPC());
    return wt2;
}

/* unary operations, not modifying fp status  */
#define FLOAT_UNOP(name)                                       \
uint64_t helper_float_ ## name ## _d(uint64_t fdt0)                \
{                                                              \
    return float64_ ## name(fdt0);                             \
}                                                              \
uint32_t helper_float_ ## name ## _s(uint32_t fst0)                \
{                                                              \
    return float32_ ## name(fst0);                             \
}                                                              \
uint64_t helper_float_ ## name ## _ps(uint64_t fdt0)               \
{                                                              \
    uint32_t wt0;                                              \
    uint32_t wth0;                                             \
                                                               \
    wt0 = float32_ ## name(fdt0 & 0XFFFFFFFF);                 \
    wth0 = float32_ ## name(fdt0 >> 32);                       \
    return ((uint64_t)wth0 << 32) | wt0;                       \
}
FLOAT_UNOP(abs)
FLOAT_UNOP(chs)
#undef FLOAT_UNOP

#define FLOAT_FMADDSUB(name, bits, muladd_arg)                          \
uint ## bits ## _t helper_float_ ## name (CPUMIPSState *env,            \
                                          uint ## bits ## _t fs,        \
                                          uint ## bits ## _t ft,        \
                                          uint ## bits ## _t fd)        \
{                                                                       \
    uint ## bits ## _t fdret;                                           \
                                                                        \
    fdret = float ## bits ## _muladd(fs, ft, fd, muladd_arg,            \
                                     &env->active_fpu.fp_status);       \
    update_fcr31(env, GETPC());                                         \
    return fdret;                                                       \
}

FLOAT_FMADDSUB(maddf_s, 32, 0)
FLOAT_FMADDSUB(maddf_d, 64, 0)
FLOAT_FMADDSUB(msubf_s, 32, float_muladd_negate_product)
FLOAT_FMADDSUB(msubf_d, 64, float_muladd_negate_product)
#undef FLOAT_FMADDSUB

#define FLOAT_MINMAX(name, bits, minmaxfunc)                            \
uint ## bits ## _t helper_float_ ## name (CPUMIPSState *env,            \
                                          uint ## bits ## _t fs,        \
                                          uint ## bits ## _t ft)        \
{                                                                       \
    uint ## bits ## _t fdret;                                           \
                                                                        \
    fdret = float ## bits ## _ ## minmaxfunc(fs, ft,                    \
                                           &env->active_fpu.fp_status); \
    update_fcr31(env, GETPC());                                         \
    return fdret;                                                       \
}

FLOAT_MINMAX(max_s, 32, maxnum)
FLOAT_MINMAX(max_d, 64, maxnum)
FLOAT_MINMAX(maxa_s, 32, maxnummag)
FLOAT_MINMAX(maxa_d, 64, maxnummag)

FLOAT_MINMAX(min_s, 32, minnum)
FLOAT_MINMAX(min_d, 64, minnum)
FLOAT_MINMAX(mina_s, 32, minnummag)
FLOAT_MINMAX(mina_d, 64, minnummag)
#undef FLOAT_MINMAX

#define FLOAT_RINT(name, bits)                                              \
uint ## bits ## _t helper_float_ ## name (CPUMIPSState *env,                \
                                          uint ## bits ## _t fs)            \
{                                                                           \
    uint ## bits ## _t fdret;                                               \
                                                                            \
    fdret = float ## bits ## _round_to_int(fs, &env->active_fpu.fp_status); \
    update_fcr31(env, GETPC());                                             \
    return fdret;                                                           \
}

FLOAT_RINT(rint_s, 32)
FLOAT_RINT(rint_d, 64)
#undef FLOAT_RINT

#define FLOAT_CLASS_SIGNALING_NAN      0x001
#define FLOAT_CLASS_QUIET_NAN          0x002
#define FLOAT_CLASS_NEGATIVE_INFINITY  0x004
#define FLOAT_CLASS_NEGATIVE_NORMAL    0x008
#define FLOAT_CLASS_NEGATIVE_SUBNORMAL 0x010
#define FLOAT_CLASS_NEGATIVE_ZERO      0x020
#define FLOAT_CLASS_POSITIVE_INFINITY  0x040
#define FLOAT_CLASS_POSITIVE_NORMAL    0x080
#define FLOAT_CLASS_POSITIVE_SUBNORMAL 0x100
#define FLOAT_CLASS_POSITIVE_ZERO      0x200

#define FLOAT_CLASS(name, bits)                                      \
uint ## bits ## _t helper_float_ ## name (uint ## bits ## _t arg)    \
{                                                                    \
    if (float ## bits ## _is_signaling_nan(arg)) {                   \
        return FLOAT_CLASS_SIGNALING_NAN;                            \
    } else if (float ## bits ## _is_quiet_nan(arg)) {                \
        return FLOAT_CLASS_QUIET_NAN;                                \
    } else if (float ## bits ## _is_neg(arg)) {                      \
        if (float ## bits ## _is_infinity(arg)) {                    \
            return FLOAT_CLASS_NEGATIVE_INFINITY;                    \
        } else if (float ## bits ## _is_zero(arg)) {                 \
            return FLOAT_CLASS_NEGATIVE_ZERO;                        \
        } else if (float ## bits ## _is_zero_or_denormal(arg)) {     \
            return FLOAT_CLASS_NEGATIVE_SUBNORMAL;                   \
        } else {                                                     \
            return FLOAT_CLASS_NEGATIVE_NORMAL;                      \
        }                                                            \
    } else {                                                         \
        if (float ## bits ## _is_infinity(arg)) {                    \
            return FLOAT_CLASS_POSITIVE_INFINITY;                    \
        } else if (float ## bits ## _is_zero(arg)) {                 \
            return FLOAT_CLASS_POSITIVE_ZERO;                        \
        } else if (float ## bits ## _is_zero_or_denormal(arg)) {     \
            return FLOAT_CLASS_POSITIVE_SUBNORMAL;                   \
        } else {                                                     \
            return FLOAT_CLASS_POSITIVE_NORMAL;                      \
        }                                                            \
    }                                                                \
}

FLOAT_CLASS(class_s, 32)
FLOAT_CLASS(class_d, 64)
#undef FLOAT_CLASS

/* MIPS specific unary operations */
uint64_t helper_float_recip_d(CPUMIPSState *env, uint64_t fdt0)
{
    uint64_t fdt2;

    fdt2 = float64_div(float64_one, fdt0, &env->active_fpu.fp_status);
    update_fcr31(env, GETPC());
    return fdt2;
}

uint32_t helper_float_recip_s(CPUMIPSState *env, uint32_t fst0)
{
    uint32_t fst2;

    fst2 = float32_div(float32_one, fst0, &env->active_fpu.fp_status);
    update_fcr31(env, GETPC());
    return fst2;
}

uint64_t helper_float_rsqrt_d(CPUMIPSState *env, uint64_t fdt0)
{
    uint64_t fdt2;

    fdt2 = float64_sqrt(fdt0, &env->active_fpu.fp_status);
    fdt2 = float64_div(float64_one, fdt2, &env->active_fpu.fp_status);
    update_fcr31(env, GETPC());
    return fdt2;
}

uint32_t helper_float_rsqrt_s(CPUMIPSState *env, uint32_t fst0)
{
    uint32_t fst2;

    fst2 = float32_sqrt(fst0, &env->active_fpu.fp_status);
    fst2 = float32_div(float32_one, fst2, &env->active_fpu.fp_status);
    update_fcr31(env, GETPC());
    return fst2;
}

uint64_t helper_float_recip1_d(CPUMIPSState *env, uint64_t fdt0)
{
    uint64_t fdt2;

    fdt2 = float64_div(float64_one, fdt0, &env->active_fpu.fp_status);
    update_fcr31(env, GETPC());
    return fdt2;
}

uint32_t helper_float_recip1_s(CPUMIPSState *env, uint32_t fst0)
{
    uint32_t fst2;

    fst2 = float32_div(float32_one, fst0, &env->active_fpu.fp_status);
    update_fcr31(env, GETPC());
    return fst2;
}

uint64_t helper_float_recip1_ps(CPUMIPSState *env, uint64_t fdt0)
{
    uint32_t fst2;
    uint32_t fsth2;

    fst2 = float32_div(float32_one, fdt0 & 0XFFFFFFFF, &env->active_fpu.fp_status);
    fsth2 = float32_div(float32_one, fdt0 >> 32, &env->active_fpu.fp_status);
    update_fcr31(env, GETPC());
    return ((uint64_t)fsth2 << 32) | fst2;
}

uint64_t helper_float_rsqrt1_d(CPUMIPSState *env, uint64_t fdt0)
{
    uint64_t fdt2;

    fdt2 = float64_sqrt(fdt0, &env->active_fpu.fp_status);
    fdt2 = float64_div(float64_one, fdt2, &env->active_fpu.fp_status);
    update_fcr31(env, GETPC());
    return fdt2;
}

uint32_t helper_float_rsqrt1_s(CPUMIPSState *env, uint32_t fst0)
{
    uint32_t fst2;

    fst2 = float32_sqrt(fst0, &env->active_fpu.fp_status);
    fst2 = float32_div(float32_one, fst2, &env->active_fpu.fp_status);
    update_fcr31(env, GETPC());
    return fst2;
}

uint64_t helper_float_rsqrt1_ps(CPUMIPSState *env, uint64_t fdt0)
{
    uint32_t fst2;
    uint32_t fsth2;

    fst2 = float32_sqrt(fdt0 & 0XFFFFFFFF, &env->active_fpu.fp_status);
    fsth2 = float32_sqrt(fdt0 >> 32, &env->active_fpu.fp_status);
    fst2 = float32_div(float32_one, fst2, &env->active_fpu.fp_status);
    fsth2 = float32_div(float32_one, fsth2, &env->active_fpu.fp_status);
    update_fcr31(env, GETPC());
    return ((uint64_t)fsth2 << 32) | fst2;
}

#define FLOAT_OP(name, p) void helper_float_##name##_##p(CPUMIPSState *env)

/* binary operations */
#define FLOAT_BINOP(name)                                          \
uint64_t helper_float_ ## name ## _d(CPUMIPSState *env,            \
                                     uint64_t fdt0, uint64_t fdt1) \
{                                                                  \
    uint64_t dt2;                                                  \
                                                                   \
    dt2 = float64_ ## name (fdt0, fdt1, &env->active_fpu.fp_status);     \
    update_fcr31(env, GETPC());                                    \
    return dt2;                                                    \
}                                                                  \
                                                                   \
uint32_t helper_float_ ## name ## _s(CPUMIPSState *env,            \
                                     uint32_t fst0, uint32_t fst1) \
{                                                                  \
    uint32_t wt2;                                                  \
                                                                   \
    wt2 = float32_ ## name (fst0, fst1, &env->active_fpu.fp_status);     \
    update_fcr31(env, GETPC());                                    \
    return wt2;                                                    \
}                                                                  \
                                                                   \
uint64_t helper_float_ ## name ## _ps(CPUMIPSState *env,           \
                                      uint64_t fdt0,               \
                                      uint64_t fdt1)               \
{                                                                  \
    uint32_t fst0 = fdt0 & 0XFFFFFFFF;                             \
    uint32_t fsth0 = fdt0 >> 32;                                   \
    uint32_t fst1 = fdt1 & 0XFFFFFFFF;                             \
    uint32_t fsth1 = fdt1 >> 32;                                   \
    uint32_t wt2;                                                  \
    uint32_t wth2;                                                 \
                                                                   \
    wt2 = float32_ ## name (fst0, fst1, &env->active_fpu.fp_status);     \
    wth2 = float32_ ## name (fsth0, fsth1, &env->active_fpu.fp_status);  \
    update_fcr31(env, GETPC());                                    \
    return ((uint64_t)wth2 << 32) | wt2;                           \
}

FLOAT_BINOP(add)
FLOAT_BINOP(sub)
FLOAT_BINOP(mul)
FLOAT_BINOP(div)
#undef FLOAT_BINOP

#define UNFUSED_FMA(prefix, a, b, c, flags)                          \
{                                                                    \
    a = prefix##_mul(a, b, &env->active_fpu.fp_status);              \
    if ((flags) & float_muladd_negate_c) {                           \
        a = prefix##_sub(a, c, &env->active_fpu.fp_status);          \
    } else {                                                         \
        a = prefix##_add(a, c, &env->active_fpu.fp_status);          \
    }                                                                \
    if ((flags) & float_muladd_negate_result) {                      \
        a = prefix##_chs(a);                                         \
    }                                                                \
}

/* FMA based operations */
#define FLOAT_FMA(name, type)                                        \
uint64_t helper_float_ ## name ## _d(CPUMIPSState *env,              \
                                     uint64_t fdt0, uint64_t fdt1,   \
                                     uint64_t fdt2)                  \
{                                                                    \
    UNFUSED_FMA(float64, fdt0, fdt1, fdt2, type);                    \
    update_fcr31(env, GETPC());                                      \
    return fdt0;                                                     \
}                                                                    \
                                                                     \
uint32_t helper_float_ ## name ## _s(CPUMIPSState *env,              \
                                     uint32_t fst0, uint32_t fst1,   \
                                     uint32_t fst2)                  \
{                                                                    \
    UNFUSED_FMA(float32, fst0, fst1, fst2, type);                    \
    update_fcr31(env, GETPC());                                      \
    return fst0;                                                     \
}                                                                    \
                                                                     \
uint64_t helper_float_ ## name ## _ps(CPUMIPSState *env,             \
                                      uint64_t fdt0, uint64_t fdt1,  \
                                      uint64_t fdt2)                 \
{                                                                    \
    uint32_t fst0 = fdt0 & 0XFFFFFFFF;                               \
    uint32_t fsth0 = fdt0 >> 32;                                     \
    uint32_t fst1 = fdt1 & 0XFFFFFFFF;                               \
    uint32_t fsth1 = fdt1 >> 32;                                     \
    uint32_t fst2 = fdt2 & 0XFFFFFFFF;                               \
    uint32_t fsth2 = fdt2 >> 32;                                     \
                                                                     \
    UNFUSED_FMA(float32, fst0, fst1, fst2, type);                    \
    UNFUSED_FMA(float32, fsth0, fsth1, fsth2, type);                 \
    update_fcr31(env, GETPC());                                      \
    return ((uint64_t)fsth0 << 32) | fst0;                           \
}
FLOAT_FMA(madd, 0)
FLOAT_FMA(msub, float_muladd_negate_c)
FLOAT_FMA(nmadd, float_muladd_negate_result)
FLOAT_FMA(nmsub, float_muladd_negate_result | float_muladd_negate_c)
#undef FLOAT_FMA

/* MIPS specific binary operations */
uint64_t helper_float_recip2_d(CPUMIPSState *env, uint64_t fdt0, uint64_t fdt2)
{
    fdt2 = float64_mul(fdt0, fdt2, &env->active_fpu.fp_status);
    fdt2 = float64_chs(float64_sub(fdt2, float64_one, &env->active_fpu.fp_status));
    update_fcr31(env, GETPC());
    return fdt2;
}

uint32_t helper_float_recip2_s(CPUMIPSState *env, uint32_t fst0, uint32_t fst2)
{
    fst2 = float32_mul(fst0, fst2, &env->active_fpu.fp_status);
    fst2 = float32_chs(float32_sub(fst2, float32_one, &env->active_fpu.fp_status));
    update_fcr31(env, GETPC());
    return fst2;
}

uint64_t helper_float_recip2_ps(CPUMIPSState *env, uint64_t fdt0, uint64_t fdt2)
{
    uint32_t fst0 = fdt0 & 0XFFFFFFFF;
    uint32_t fsth0 = fdt0 >> 32;
    uint32_t fst2 = fdt2 & 0XFFFFFFFF;
    uint32_t fsth2 = fdt2 >> 32;

    fst2 = float32_mul(fst0, fst2, &env->active_fpu.fp_status);
    fsth2 = float32_mul(fsth0, fsth2, &env->active_fpu.fp_status);
    fst2 = float32_chs(float32_sub(fst2, float32_one, &env->active_fpu.fp_status));
    fsth2 = float32_chs(float32_sub(fsth2, float32_one, &env->active_fpu.fp_status));
    update_fcr31(env, GETPC());
    return ((uint64_t)fsth2 << 32) | fst2;
}

uint64_t helper_float_rsqrt2_d(CPUMIPSState *env, uint64_t fdt0, uint64_t fdt2)
{
    fdt2 = float64_mul(fdt0, fdt2, &env->active_fpu.fp_status);
    fdt2 = float64_sub(fdt2, float64_one, &env->active_fpu.fp_status);
    fdt2 = float64_chs(float64_div(fdt2, FLOAT_TWO64, &env->active_fpu.fp_status));
    update_fcr31(env, GETPC());
    return fdt2;
}

uint32_t helper_float_rsqrt2_s(CPUMIPSState *env, uint32_t fst0, uint32_t fst2)
{
    fst2 = float32_mul(fst0, fst2, &env->active_fpu.fp_status);
    fst2 = float32_sub(fst2, float32_one, &env->active_fpu.fp_status);
    fst2 = float32_chs(float32_div(fst2, FLOAT_TWO32, &env->active_fpu.fp_status));
    update_fcr31(env, GETPC());
    return fst2;
}

uint64_t helper_float_rsqrt2_ps(CPUMIPSState *env, uint64_t fdt0, uint64_t fdt2)
{
    uint32_t fst0 = fdt0 & 0XFFFFFFFF;
    uint32_t fsth0 = fdt0 >> 32;
    uint32_t fst2 = fdt2 & 0XFFFFFFFF;
    uint32_t fsth2 = fdt2 >> 32;

    fst2 = float32_mul(fst0, fst2, &env->active_fpu.fp_status);
    fsth2 = float32_mul(fsth0, fsth2, &env->active_fpu.fp_status);
    fst2 = float32_sub(fst2, float32_one, &env->active_fpu.fp_status);
    fsth2 = float32_sub(fsth2, float32_one, &env->active_fpu.fp_status);
    fst2 = float32_chs(float32_div(fst2, FLOAT_TWO32, &env->active_fpu.fp_status));
    fsth2 = float32_chs(float32_div(fsth2, FLOAT_TWO32, &env->active_fpu.fp_status));
    update_fcr31(env, GETPC());
    return ((uint64_t)fsth2 << 32) | fst2;
}

uint64_t helper_float_addr_ps(CPUMIPSState *env, uint64_t fdt0, uint64_t fdt1)
{
    uint32_t fst0 = fdt0 & 0XFFFFFFFF;
    uint32_t fsth0 = fdt0 >> 32;
    uint32_t fst1 = fdt1 & 0XFFFFFFFF;
    uint32_t fsth1 = fdt1 >> 32;
    uint32_t fst2;
    uint32_t fsth2;

    fst2 = float32_add (fst0, fsth0, &env->active_fpu.fp_status);
    fsth2 = float32_add (fst1, fsth1, &env->active_fpu.fp_status);
    update_fcr31(env, GETPC());
    return ((uint64_t)fsth2 << 32) | fst2;
}

uint64_t helper_float_mulr_ps(CPUMIPSState *env, uint64_t fdt0, uint64_t fdt1)
{
    uint32_t fst0 = fdt0 & 0XFFFFFFFF;
    uint32_t fsth0 = fdt0 >> 32;
    uint32_t fst1 = fdt1 & 0XFFFFFFFF;
    uint32_t fsth1 = fdt1 >> 32;
    uint32_t fst2;
    uint32_t fsth2;

    fst2 = float32_mul (fst0, fsth0, &env->active_fpu.fp_status);
    fsth2 = float32_mul (fst1, fsth1, &env->active_fpu.fp_status);
    update_fcr31(env, GETPC());
    return ((uint64_t)fsth2 << 32) | fst2;
}

/* compare operations */
#define FOP_COND_D(op, cond)                                   \
void helper_cmp_d_ ## op(CPUMIPSState *env, uint64_t fdt0,     \
                         uint64_t fdt1, int cc)                \
{                                                              \
    int c;                                                     \
    c = cond;                                                  \
    update_fcr31(env, GETPC());                                \
    if (c)                                                     \
        SET_FP_COND(cc, env->active_fpu);                      \
    else                                                       \
        CLEAR_FP_COND(cc, env->active_fpu);                    \
}                                                              \
void helper_cmpabs_d_ ## op(CPUMIPSState *env, uint64_t fdt0,  \
                            uint64_t fdt1, int cc)             \
{                                                              \
    int c;                                                     \
    fdt0 = float64_abs(fdt0);                                  \
    fdt1 = float64_abs(fdt1);                                  \
    c = cond;                                                  \
    update_fcr31(env, GETPC());                                \
    if (c)                                                     \
        SET_FP_COND(cc, env->active_fpu);                      \
    else                                                       \
        CLEAR_FP_COND(cc, env->active_fpu);                    \
}

/* NOTE: the comma operator will make "cond" to eval to false,
 * but float64_unordered_quiet() is still called. */
FOP_COND_D(f,   (float64_unordered_quiet(fdt1, fdt0, &env->active_fpu.fp_status), 0))
FOP_COND_D(un,  float64_unordered_quiet(fdt1, fdt0, &env->active_fpu.fp_status))
FOP_COND_D(eq,  float64_eq_quiet(fdt0, fdt1, &env->active_fpu.fp_status))
FOP_COND_D(ueq, float64_unordered_quiet(fdt1, fdt0, &env->active_fpu.fp_status)  || float64_eq_quiet(fdt0, fdt1, &env->active_fpu.fp_status))
FOP_COND_D(olt, float64_lt_quiet(fdt0, fdt1, &env->active_fpu.fp_status))
FOP_COND_D(ult, float64_unordered_quiet(fdt1, fdt0, &env->active_fpu.fp_status)  || float64_lt_quiet(fdt0, fdt1, &env->active_fpu.fp_status))
FOP_COND_D(ole, float64_le_quiet(fdt0, fdt1, &env->active_fpu.fp_status))
FOP_COND_D(ule, float64_unordered_quiet(fdt1, fdt0, &env->active_fpu.fp_status)  || float64_le_quiet(fdt0, fdt1, &env->active_fpu.fp_status))
/* NOTE: the comma operator will make "cond" to eval to false,
 * but float64_unordered() is still called. */
FOP_COND_D(sf,  (float64_unordered(fdt1, fdt0, &env->active_fpu.fp_status), 0))
FOP_COND_D(ngle,float64_unordered(fdt1, fdt0, &env->active_fpu.fp_status))
FOP_COND_D(seq, float64_eq(fdt0, fdt1, &env->active_fpu.fp_status))
FOP_COND_D(ngl, float64_unordered(fdt1, fdt0, &env->active_fpu.fp_status)  || float64_eq(fdt0, fdt1, &env->active_fpu.fp_status))
FOP_COND_D(lt,  float64_lt(fdt0, fdt1, &env->active_fpu.fp_status))
FOP_COND_D(nge, float64_unordered(fdt1, fdt0, &env->active_fpu.fp_status)  || float64_lt(fdt0, fdt1, &env->active_fpu.fp_status))
FOP_COND_D(le,  float64_le(fdt0, fdt1, &env->active_fpu.fp_status))
FOP_COND_D(ngt, float64_unordered(fdt1, fdt0, &env->active_fpu.fp_status)  || float64_le(fdt0, fdt1, &env->active_fpu.fp_status))

#define FOP_COND_S(op, cond)                                   \
void helper_cmp_s_ ## op(CPUMIPSState *env, uint32_t fst0,     \
                         uint32_t fst1, int cc)                \
{                                                              \
    int c;                                                     \
    c = cond;                                                  \
    update_fcr31(env, GETPC());                                \
    if (c)                                                     \
        SET_FP_COND(cc, env->active_fpu);                      \
    else                                                       \
        CLEAR_FP_COND(cc, env->active_fpu);                    \
}                                                              \
void helper_cmpabs_s_ ## op(CPUMIPSState *env, uint32_t fst0,  \
                            uint32_t fst1, int cc)             \
{                                                              \
    int c;                                                     \
    fst0 = float32_abs(fst0);                                  \
    fst1 = float32_abs(fst1);                                  \
    c = cond;                                                  \
    update_fcr31(env, GETPC());                                \
    if (c)                                                     \
        SET_FP_COND(cc, env->active_fpu);                      \
    else                                                       \
        CLEAR_FP_COND(cc, env->active_fpu);                    \
}

/* NOTE: the comma operator will make "cond" to eval to false,
 * but float32_unordered_quiet() is still called. */
FOP_COND_S(f,   (float32_unordered_quiet(fst1, fst0, &env->active_fpu.fp_status), 0))
FOP_COND_S(un,  float32_unordered_quiet(fst1, fst0, &env->active_fpu.fp_status))
FOP_COND_S(eq,  float32_eq_quiet(fst0, fst1, &env->active_fpu.fp_status))
FOP_COND_S(ueq, float32_unordered_quiet(fst1, fst0, &env->active_fpu.fp_status)  || float32_eq_quiet(fst0, fst1, &env->active_fpu.fp_status))
FOP_COND_S(olt, float32_lt_quiet(fst0, fst1, &env->active_fpu.fp_status))
FOP_COND_S(ult, float32_unordered_quiet(fst1, fst0, &env->active_fpu.fp_status)  || float32_lt_quiet(fst0, fst1, &env->active_fpu.fp_status))
FOP_COND_S(ole, float32_le_quiet(fst0, fst1, &env->active_fpu.fp_status))
FOP_COND_S(ule, float32_unordered_quiet(fst1, fst0, &env->active_fpu.fp_status)  || float32_le_quiet(fst0, fst1, &env->active_fpu.fp_status))
/* NOTE: the comma operator will make "cond" to eval to false,
 * but float32_unordered() is still called. */
FOP_COND_S(sf,  (float32_unordered(fst1, fst0, &env->active_fpu.fp_status), 0))
FOP_COND_S(ngle,float32_unordered(fst1, fst0, &env->active_fpu.fp_status))
FOP_COND_S(seq, float32_eq(fst0, fst1, &env->active_fpu.fp_status))
FOP_COND_S(ngl, float32_unordered(fst1, fst0, &env->active_fpu.fp_status)  || float32_eq(fst0, fst1, &env->active_fpu.fp_status))
FOP_COND_S(lt,  float32_lt(fst0, fst1, &env->active_fpu.fp_status))
FOP_COND_S(nge, float32_unordered(fst1, fst0, &env->active_fpu.fp_status)  || float32_lt(fst0, fst1, &env->active_fpu.fp_status))
FOP_COND_S(le,  float32_le(fst0, fst1, &env->active_fpu.fp_status))
FOP_COND_S(ngt, float32_unordered(fst1, fst0, &env->active_fpu.fp_status)  || float32_le(fst0, fst1, &env->active_fpu.fp_status))

#define FOP_COND_PS(op, condl, condh)                           \
void helper_cmp_ps_ ## op(CPUMIPSState *env, uint64_t fdt0,     \
                          uint64_t fdt1, int cc)                \
{                                                               \
    uint32_t fst0, fsth0, fst1, fsth1;                          \
    int ch, cl;                                                 \
    fst0 = fdt0 & 0XFFFFFFFF;                                   \
    fsth0 = fdt0 >> 32;                                         \
    fst1 = fdt1 & 0XFFFFFFFF;                                   \
    fsth1 = fdt1 >> 32;                                         \
    cl = condl;                                                 \
    ch = condh;                                                 \
    update_fcr31(env, GETPC());                                 \
    if (cl)                                                     \
        SET_FP_COND(cc, env->active_fpu);                       \
    else                                                        \
        CLEAR_FP_COND(cc, env->active_fpu);                     \
    if (ch)                                                     \
        SET_FP_COND(cc + 1, env->active_fpu);                   \
    else                                                        \
        CLEAR_FP_COND(cc + 1, env->active_fpu);                 \
}                                                               \
void helper_cmpabs_ps_ ## op(CPUMIPSState *env, uint64_t fdt0,  \
                             uint64_t fdt1, int cc)             \
{                                                               \
    uint32_t fst0, fsth0, fst1, fsth1;                          \
    int ch, cl;                                                 \
    fst0 = float32_abs(fdt0 & 0XFFFFFFFF);                      \
    fsth0 = float32_abs(fdt0 >> 32);                            \
    fst1 = float32_abs(fdt1 & 0XFFFFFFFF);                      \
    fsth1 = float32_abs(fdt1 >> 32);                            \
    cl = condl;                                                 \
    ch = condh;                                                 \
    update_fcr31(env, GETPC());                                 \
    if (cl)                                                     \
        SET_FP_COND(cc, env->active_fpu);                       \
    else                                                        \
        CLEAR_FP_COND(cc, env->active_fpu);                     \
    if (ch)                                                     \
        SET_FP_COND(cc + 1, env->active_fpu);                   \
    else                                                        \
        CLEAR_FP_COND(cc + 1, env->active_fpu);                 \
}

/* NOTE: the comma operator will make "cond" to eval to false,
 * but float32_unordered_quiet() is still called. */
FOP_COND_PS(f,   (float32_unordered_quiet(fst1, fst0, &env->active_fpu.fp_status), 0),
                 (float32_unordered_quiet(fsth1, fsth0, &env->active_fpu.fp_status), 0))
FOP_COND_PS(un,  float32_unordered_quiet(fst1, fst0, &env->active_fpu.fp_status),
                 float32_unordered_quiet(fsth1, fsth0, &env->active_fpu.fp_status))
FOP_COND_PS(eq,  float32_eq_quiet(fst0, fst1, &env->active_fpu.fp_status),
                 float32_eq_quiet(fsth0, fsth1, &env->active_fpu.fp_status))
FOP_COND_PS(ueq, float32_unordered_quiet(fst1, fst0, &env->active_fpu.fp_status)    || float32_eq_quiet(fst0, fst1, &env->active_fpu.fp_status),
                 float32_unordered_quiet(fsth1, fsth0, &env->active_fpu.fp_status)  || float32_eq_quiet(fsth0, fsth1, &env->active_fpu.fp_status))
FOP_COND_PS(olt, float32_lt_quiet(fst0, fst1, &env->active_fpu.fp_status),
                 float32_lt_quiet(fsth0, fsth1, &env->active_fpu.fp_status))
FOP_COND_PS(ult, float32_unordered_quiet(fst1, fst0, &env->active_fpu.fp_status)    || float32_lt_quiet(fst0, fst1, &env->active_fpu.fp_status),
                 float32_unordered_quiet(fsth1, fsth0, &env->active_fpu.fp_status)  || float32_lt_quiet(fsth0, fsth1, &env->active_fpu.fp_status))
FOP_COND_PS(ole, float32_le_quiet(fst0, fst1, &env->active_fpu.fp_status),
                 float32_le_quiet(fsth0, fsth1, &env->active_fpu.fp_status))
FOP_COND_PS(ule, float32_unordered_quiet(fst1, fst0, &env->active_fpu.fp_status)    || float32_le_quiet(fst0, fst1, &env->active_fpu.fp_status),
                 float32_unordered_quiet(fsth1, fsth0, &env->active_fpu.fp_status)  || float32_le_quiet(fsth0, fsth1, &env->active_fpu.fp_status))
/* NOTE: the comma operator will make "cond" to eval to false,
 * but float32_unordered() is still called. */
FOP_COND_PS(sf,  (float32_unordered(fst1, fst0, &env->active_fpu.fp_status), 0),
                 (float32_unordered(fsth1, fsth0, &env->active_fpu.fp_status), 0))
FOP_COND_PS(ngle,float32_unordered(fst1, fst0, &env->active_fpu.fp_status),
                 float32_unordered(fsth1, fsth0, &env->active_fpu.fp_status))
FOP_COND_PS(seq, float32_eq(fst0, fst1, &env->active_fpu.fp_status),
                 float32_eq(fsth0, fsth1, &env->active_fpu.fp_status))
FOP_COND_PS(ngl, float32_unordered(fst1, fst0, &env->active_fpu.fp_status)    || float32_eq(fst0, fst1, &env->active_fpu.fp_status),
                 float32_unordered(fsth1, fsth0, &env->active_fpu.fp_status)  || float32_eq(fsth0, fsth1, &env->active_fpu.fp_status))
FOP_COND_PS(lt,  float32_lt(fst0, fst1, &env->active_fpu.fp_status),
                 float32_lt(fsth0, fsth1, &env->active_fpu.fp_status))
FOP_COND_PS(nge, float32_unordered(fst1, fst0, &env->active_fpu.fp_status)    || float32_lt(fst0, fst1, &env->active_fpu.fp_status),
                 float32_unordered(fsth1, fsth0, &env->active_fpu.fp_status)  || float32_lt(fsth0, fsth1, &env->active_fpu.fp_status))
FOP_COND_PS(le,  float32_le(fst0, fst1, &env->active_fpu.fp_status),
                 float32_le(fsth0, fsth1, &env->active_fpu.fp_status))
FOP_COND_PS(ngt, float32_unordered(fst1, fst0, &env->active_fpu.fp_status)    || float32_le(fst0, fst1, &env->active_fpu.fp_status),
                 float32_unordered(fsth1, fsth0, &env->active_fpu.fp_status)  || float32_le(fsth0, fsth1, &env->active_fpu.fp_status))

/* R6 compare operations */
#define FOP_CONDN_D(op, cond)                                       \
uint64_t helper_r6_cmp_d_ ## op(CPUMIPSState * env, uint64_t fdt0,  \
                         uint64_t fdt1)                             \
{                                                                   \
    uint64_t c;                                                     \
    c = cond;                                                       \
    update_fcr31(env, GETPC());                                     \
    if (c) {                                                        \
        return -1;                                                  \
    } else {                                                        \
        return 0;                                                   \
    }                                                               \
}

/* NOTE: the comma operator will make "cond" to eval to false,
 * but float64_unordered_quiet() is still called. */
FOP_CONDN_D(af,  (float64_unordered_quiet(fdt1, fdt0, &env->active_fpu.fp_status), 0))
FOP_CONDN_D(un,  (float64_unordered_quiet(fdt1, fdt0, &env->active_fpu.fp_status)))
FOP_CONDN_D(eq,  (float64_eq_quiet(fdt0, fdt1, &env->active_fpu.fp_status)))
FOP_CONDN_D(ueq, (float64_unordered_quiet(fdt1, fdt0, &env->active_fpu.fp_status)
                  || float64_eq_quiet(fdt0, fdt1, &env->active_fpu.fp_status)))
FOP_CONDN_D(lt,  (float64_lt_quiet(fdt0, fdt1, &env->active_fpu.fp_status)))
FOP_CONDN_D(ult, (float64_unordered_quiet(fdt1, fdt0, &env->active_fpu.fp_status)
                  || float64_lt_quiet(fdt0, fdt1, &env->active_fpu.fp_status)))
FOP_CONDN_D(le,  (float64_le_quiet(fdt0, fdt1, &env->active_fpu.fp_status)))
FOP_CONDN_D(ule, (float64_unordered_quiet(fdt1, fdt0, &env->active_fpu.fp_status)
                  || float64_le_quiet(fdt0, fdt1, &env->active_fpu.fp_status)))
/* NOTE: the comma operator will make "cond" to eval to false,
 * but float64_unordered() is still called. */
FOP_CONDN_D(saf,  (float64_unordered(fdt1, fdt0, &env->active_fpu.fp_status), 0))
FOP_CONDN_D(sun,  (float64_unordered(fdt1, fdt0, &env->active_fpu.fp_status)))
FOP_CONDN_D(seq,  (float64_eq(fdt0, fdt1, &env->active_fpu.fp_status)))
FOP_CONDN_D(sueq, (float64_unordered(fdt1, fdt0, &env->active_fpu.fp_status)
                   || float64_eq(fdt0, fdt1, &env->active_fpu.fp_status)))
FOP_CONDN_D(slt,  (float64_lt(fdt0, fdt1, &env->active_fpu.fp_status)))
FOP_CONDN_D(sult, (float64_unordered(fdt1, fdt0, &env->active_fpu.fp_status)
                   || float64_lt(fdt0, fdt1, &env->active_fpu.fp_status)))
FOP_CONDN_D(sle,  (float64_le(fdt0, fdt1, &env->active_fpu.fp_status)))
FOP_CONDN_D(sule, (float64_unordered(fdt1, fdt0, &env->active_fpu.fp_status)
                   || float64_le(fdt0, fdt1, &env->active_fpu.fp_status)))
FOP_CONDN_D(or,   (float64_le_quiet(fdt1, fdt0, &env->active_fpu.fp_status)
                   || float64_le_quiet(fdt0, fdt1, &env->active_fpu.fp_status)))
FOP_CONDN_D(une,  (float64_unordered_quiet(fdt1, fdt0, &env->active_fpu.fp_status)
                   || float64_lt_quiet(fdt1, fdt0, &env->active_fpu.fp_status)
                   || float64_lt_quiet(fdt0, fdt1, &env->active_fpu.fp_status)))
FOP_CONDN_D(ne,   (float64_lt_quiet(fdt1, fdt0, &env->active_fpu.fp_status)
                   || float64_lt_quiet(fdt0, fdt1, &env->active_fpu.fp_status)))
FOP_CONDN_D(sor,  (float64_le(fdt1, fdt0, &env->active_fpu.fp_status)
                   || float64_le(fdt0, fdt1, &env->active_fpu.fp_status)))
FOP_CONDN_D(sune, (float64_unordered(fdt1, fdt0, &env->active_fpu.fp_status)
                   || float64_lt(fdt1, fdt0, &env->active_fpu.fp_status)
                   || float64_lt(fdt0, fdt1, &env->active_fpu.fp_status)))
FOP_CONDN_D(sne,  (float64_lt(fdt1, fdt0, &env->active_fpu.fp_status)
                   || float64_lt(fdt0, fdt1, &env->active_fpu.fp_status)))

#define FOP_CONDN_S(op, cond)                                       \
uint32_t helper_r6_cmp_s_ ## op(CPUMIPSState * env, uint32_t fst0,  \
                         uint32_t fst1)                             \
{                                                                   \
    uint64_t c;                                                     \
    c = cond;                                                       \
    update_fcr31(env, GETPC());                                     \
    if (c) {                                                        \
        return -1;                                                  \
    } else {                                                        \
        return 0;                                                   \
    }                                                               \
}

/* NOTE: the comma operator will make "cond" to eval to false,
 * but float32_unordered_quiet() is still called. */
FOP_CONDN_S(af,   (float32_unordered_quiet(fst1, fst0, &env->active_fpu.fp_status), 0))
FOP_CONDN_S(un,   (float32_unordered_quiet(fst1, fst0, &env->active_fpu.fp_status)))
FOP_CONDN_S(eq,   (float32_eq_quiet(fst0, fst1, &env->active_fpu.fp_status)))
FOP_CONDN_S(ueq,  (float32_unordered_quiet(fst1, fst0, &env->active_fpu.fp_status)
                   || float32_eq_quiet(fst0, fst1, &env->active_fpu.fp_status)))
FOP_CONDN_S(lt,   (float32_lt_quiet(fst0, fst1, &env->active_fpu.fp_status)))
FOP_CONDN_S(ult,  (float32_unordered_quiet(fst1, fst0, &env->active_fpu.fp_status)
                   || float32_lt_quiet(fst0, fst1, &env->active_fpu.fp_status)))
FOP_CONDN_S(le,   (float32_le_quiet(fst0, fst1, &env->active_fpu.fp_status)))
FOP_CONDN_S(ule,  (float32_unordered_quiet(fst1, fst0, &env->active_fpu.fp_status)
                   || float32_le_quiet(fst0, fst1, &env->active_fpu.fp_status)))
/* NOTE: the comma operator will make "cond" to eval to false,
 * but float32_unordered() is still called. */
FOP_CONDN_S(saf,  (float32_unordered(fst1, fst0, &env->active_fpu.fp_status), 0))
FOP_CONDN_S(sun,  (float32_unordered(fst1, fst0, &env->active_fpu.fp_status)))
FOP_CONDN_S(seq,  (float32_eq(fst0, fst1, &env->active_fpu.fp_status)))
FOP_CONDN_S(sueq, (float32_unordered(fst1, fst0, &env->active_fpu.fp_status)
                   || float32_eq(fst0, fst1, &env->active_fpu.fp_status)))
FOP_CONDN_S(slt,  (float32_lt(fst0, fst1, &env->active_fpu.fp_status)))
FOP_CONDN_S(sult, (float32_unordered(fst1, fst0, &env->active_fpu.fp_status)
                   || float32_lt(fst0, fst1, &env->active_fpu.fp_status)))
FOP_CONDN_S(sle,  (float32_le(fst0, fst1, &env->active_fpu.fp_status)))
FOP_CONDN_S(sule, (float32_unordered(fst1, fst0, &env->active_fpu.fp_status)
                   || float32_le(fst0, fst1, &env->active_fpu.fp_status)))
FOP_CONDN_S(or,   (float32_le_quiet(fst1, fst0, &env->active_fpu.fp_status)
                   || float32_le_quiet(fst0, fst1, &env->active_fpu.fp_status)))
FOP_CONDN_S(une,  (float32_unordered_quiet(fst1, fst0, &env->active_fpu.fp_status)
                   || float32_lt_quiet(fst1, fst0, &env->active_fpu.fp_status)
                   || float32_lt_quiet(fst0, fst1, &env->active_fpu.fp_status)))
FOP_CONDN_S(ne,   (float32_lt_quiet(fst1, fst0, &env->active_fpu.fp_status)
                   || float32_lt_quiet(fst0, fst1, &env->active_fpu.fp_status)))
FOP_CONDN_S(sor,  (float32_le(fst1, fst0, &env->active_fpu.fp_status)
                   || float32_le(fst0, fst1, &env->active_fpu.fp_status)))
FOP_CONDN_S(sune, (float32_unordered(fst1, fst0, &env->active_fpu.fp_status)
                   || float32_lt(fst1, fst0, &env->active_fpu.fp_status)
                   || float32_lt(fst0, fst1, &env->active_fpu.fp_status)))
FOP_CONDN_S(sne,  (float32_lt(fst1, fst0, &env->active_fpu.fp_status)
                   || float32_lt(fst0, fst1, &env->active_fpu.fp_status)))

/* MSA */
/* Data format min and max values */
#define DF_BITS(df) (1 << ((df) + 3))

/* Element-by-element access macros */
#define DF_ELEMENTS(df) (MSA_WRLEN / DF_BITS(df))

void helper_msa_ld_df(CPUMIPSState *env, uint32_t df, uint32_t wd, uint32_t rs,
                     int32_t s10)
{
    wr_t *pwd = &(env->active_fpu.fpr[wd].wr);
    target_ulong addr = env->active_tc.gpr[rs] + (s10 << df);
    int i;

    switch (df) {
    case DF_BYTE:
        for (i = 0; i < DF_ELEMENTS(DF_BYTE); i++) {
            pwd->b[i] = do_lbu(env, addr + (i << DF_BYTE),
                                env->hflags & MIPS_HFLAG_KSU);
        }
        break;
    case DF_HALF:
        for (i = 0; i < DF_ELEMENTS(DF_HALF); i++) {
            pwd->h[i] = do_lhu(env, addr + (i << DF_HALF),
                                env->hflags & MIPS_HFLAG_KSU);
        }
        break;
    case DF_WORD:
        for (i = 0; i < DF_ELEMENTS(DF_WORD); i++) {
            pwd->w[i] = do_lw(env, addr + (i << DF_WORD),
                                env->hflags & MIPS_HFLAG_KSU);
        }
        break;
    case DF_DOUBLE:
        for (i = 0; i < DF_ELEMENTS(DF_DOUBLE); i++) {
            pwd->d[i] = do_ld(env, addr + (i << DF_DOUBLE),
                                env->hflags & MIPS_HFLAG_KSU);
        }
        break;
    }
}

void helper_msa_st_df(CPUMIPSState *env, uint32_t df, uint32_t wd, uint32_t rs,
                     int32_t s10)
{
    wr_t *pwd = &(env->active_fpu.fpr[wd].wr);
    target_ulong addr = env->active_tc.gpr[rs] + (s10 << df);
    int i;

    switch (df) {
    case DF_BYTE:
        for (i = 0; i < DF_ELEMENTS(DF_BYTE); i++) {
            do_sb(env, addr + (i << DF_BYTE), pwd->b[i],
                    env->hflags & MIPS_HFLAG_KSU);
        }
        break;
    case DF_HALF:
        for (i = 0; i < DF_ELEMENTS(DF_HALF); i++) {
            do_sh(env, addr + (i << DF_HALF), pwd->h[i],
                    env->hflags & MIPS_HFLAG_KSU);
        }
        break;
    case DF_WORD:
        for (i = 0; i < DF_ELEMENTS(DF_WORD); i++) {
            do_sw(env, addr + (i << DF_WORD), pwd->w[i],
                    env->hflags & MIPS_HFLAG_KSU);
        }
        break;
    case DF_DOUBLE:
        for (i = 0; i < DF_ELEMENTS(DF_DOUBLE); i++) {
            do_sd(env, addr + (i << DF_DOUBLE), pwd->d[i],
                    env->hflags & MIPS_HFLAG_KSU);
        }
        break;
    }
}<|MERGE_RESOLUTION|>--- conflicted
+++ resolved
@@ -1140,19 +1140,16 @@
 void helper_mtc0_entrylo0(CPUMIPSState *env, target_ulong arg1)
 {
     /* 1k pages not implemented */
-<<<<<<< HEAD
-    env->CP0_EntryLo0 = arg1 & get_mtc0_entrylo_mask(env);
-=======
     target_ulong rxi = arg1 & (env->CP0_PageGrain & (3u << CP0PG_XIE));
-    env->CP0_EntryLo0 = (arg1 & 0x3FFFFFFF) | (rxi << (CP0EnLo_XI - 30));
->>>>>>> e0d0041e
+    env->CP0_EntryLo0 = (arg1 & get_mtc0_entrylo_mask(env))
+                        | (rxi << (CP0EnLo_XI - 30));
 }
 
 #if defined(TARGET_MIPS64)
 void helper_dmtc0_entrylo0(CPUMIPSState *env, uint64_t arg1)
 {
     uint64_t rxi = arg1 & ((env->CP0_PageGrain & (3ull << CP0PG_XIE)) << 32);
-    env->CP0_EntryLo0 = (arg1 & 0x3FFFFFFF) | rxi;
+    env->CP0_EntryLo0 = (arg1 & get_mtc0_entrylo_mask(env)) | rxi;
 }
 #endif
 
@@ -1319,19 +1316,16 @@
 void helper_mtc0_entrylo1(CPUMIPSState *env, target_ulong arg1)
 {
     /* 1k pages not implemented */
-<<<<<<< HEAD
-    env->CP0_EntryLo1 = arg1 & get_mtc0_entrylo_mask(env);
-=======
     target_ulong rxi = arg1 & (env->CP0_PageGrain & (3u << CP0PG_XIE));
-    env->CP0_EntryLo1 = (arg1 & 0x3FFFFFFF) | (rxi << (CP0EnLo_XI - 30));
->>>>>>> e0d0041e
+    env->CP0_EntryLo1 = (arg1 & get_mtc0_entrylo_mask(env))
+                        | (rxi << (CP0EnLo_XI - 30));
 }
 
 #if defined(TARGET_MIPS64)
 void helper_dmtc0_entrylo1(CPUMIPSState *env, uint64_t arg1)
 {
     uint64_t rxi = arg1 & ((env->CP0_PageGrain & (3ull << CP0PG_XIE)) << 32);
-    env->CP0_EntryLo1 = (arg1 & 0x3FFFFFFF) | rxi;
+    env->CP0_EntryLo1 = (arg1 & get_mtc0_entrylo_mask(env)) | rxi;
 }
 #endif
 
@@ -1357,7 +1351,6 @@
     /* 1k pages not implemented */
     env->CP0_PageGrain = (arg1 & env->CP0_PageGrain_rw_bitmask) |
                          (env->CP0_PageGrain & ~env->CP0_PageGrain_rw_bitmask);
-<<<<<<< HEAD
     compute_hflags(env);
 #if defined(TARGET_MIPS64)
     /* TODO: Implement LPA for MIPS64 */
@@ -1390,8 +1383,6 @@
         env->CP0_PWSize = arg1 & 0x3FFFFFFF;
 #endif
     }
-=======
->>>>>>> e0d0041e
 }
 
 void helper_mtc0_wired(CPUMIPSState *env, target_ulong arg1)
@@ -2065,23 +2056,15 @@
     tlb->V0 = (env->CP0_EntryLo0 & 2) != 0;
     tlb->D0 = (env->CP0_EntryLo0 & 4) != 0;
     tlb->C0 = (env->CP0_EntryLo0 >> 3) & 0x7;
-<<<<<<< HEAD
-    tlb->PFN[0] = get_tlb_pfn_from_entrylo(env->CP0_EntryLo0);
-    tlb->V1 = (env->CP0_EntryLo1 & 2) != 0;
-    tlb->D1 = (env->CP0_EntryLo1 & 4) != 0;
-    tlb->C1 = (env->CP0_EntryLo1 >> 3) & 0x7;
-    tlb->PFN[1] = get_tlb_pfn_from_entrylo(env->CP0_EntryLo1);
-=======
     tlb->XI0 = (env->CP0_EntryLo0 >> CP0EnLo_XI) & 1;
     tlb->RI0 = (env->CP0_EntryLo0 >> CP0EnLo_RI) & 1;
-    tlb->PFN[0] = (env->CP0_EntryLo0 >> 6) << 12;
+    tlb->PFN[0] = get_tlb_pfn_from_entrylo(env->CP0_EntryLo0);
     tlb->V1 = (env->CP0_EntryLo1 & 2) != 0;
     tlb->D1 = (env->CP0_EntryLo1 & 4) != 0;
     tlb->C1 = (env->CP0_EntryLo1 >> 3) & 0x7;
     tlb->XI1 = (env->CP0_EntryLo1 >> CP0EnLo_XI) & 1;
     tlb->RI1 = (env->CP0_EntryLo1 >> CP0EnLo_RI) & 1;
-    tlb->PFN[1] = (env->CP0_EntryLo1 >> 6) << 12;
->>>>>>> e0d0041e
+    tlb->PFN[1] = get_tlb_pfn_from_entrylo(env->CP0_EntryLo1);
 }
 
 void r4k_helper_tlbinv(CPUMIPSState *env)
@@ -2214,14 +2197,6 @@
 
     r4k_mips_tlb_flush_extra(env, env->tlb->nb_tlb);
 
-<<<<<<< HEAD
-    env->CP0_EntryHi = tlb->VPN | tlb->ASID;
-    env->CP0_PageMask = tlb->PageMask;
-    env->CP0_EntryLo0 = tlb->G | (tlb->V0 << 1) | (tlb->D0 << 2) |
-                        (tlb->C0 << 3) | get_entrylo_pfn_from_tlb(tlb->PFN[0]);
-    env->CP0_EntryLo1 = tlb->G | (tlb->V1 << 1) | (tlb->D1 << 2) |
-                        (tlb->C1 << 3) | get_entrylo_pfn_from_tlb(tlb->PFN[1]);
-=======
     if (tlb->EHINV) {
         env->CP0_EntryHi = 1 << CP0EnHi_EHINV;
         env->CP0_PageMask = 0;
@@ -2233,13 +2208,12 @@
         env->CP0_EntryLo0 = tlb->G | (tlb->V0 << 1) | (tlb->D0 << 2) |
                         ((target_ulong)tlb->RI0 << CP0EnLo_RI) |
                         ((target_ulong)tlb->XI0 << CP0EnLo_XI) |
-                        (tlb->C0 << 3) | (tlb->PFN[0] >> 6);
+                        (tlb->C0 << 3) | get_entrylo_pfn_from_tlb(tlb->PFN[0]);
         env->CP0_EntryLo1 = tlb->G | (tlb->V1 << 1) | (tlb->D1 << 2) |
                         ((target_ulong)tlb->RI1 << CP0EnLo_RI) |
                         ((target_ulong)tlb->XI1 << CP0EnLo_XI) |
-                        (tlb->C1 << 3) | (tlb->PFN[1] >> 6);
-    }
->>>>>>> e0d0041e
+                        (tlb->C1 << 3) | get_entrylo_pfn_from_tlb(tlb->PFN[1]);
+    }
 }
 
 void helper_tlbwi(CPUMIPSState *env)
